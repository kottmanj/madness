--- conflicted
+++ resolved
@@ -16,17 +16,10 @@
 	$(MAKE) -C src/madness/world libraries
 
 tinyxml:
-<<<<<<< HEAD
-	$(MAKE) -C src/external_packages/tinyxml libraries
-
-muparser:
-	$(MAKE) -C src/external_packages/muParser libraries
-=======
 	$(MAKE) -C src/madness/external/tinyxml libraries
 
 muparser:
 	$(MAKE) -C src/madness/external/muParser libraries
->>>>>>> 31633c7f
 
 misc: world
 	$(MAKE) -C src/madness/misc libraries
@@ -51,17 +44,10 @@
 	$(MAKE) -C src/madness/world install-libraries
 
 install-tinyxml: install-madinclude
-<<<<<<< HEAD
-	$(MAKE) -C src/external_packages/tinyxml install-libraries
-
-install-muparser: install-madinclude
-	$(MAKE) -C src/external_packages/muParser install-libraries
-=======
 	$(MAKE) -C src/madness/external/tinyxml install-libraries
 
 install-muparser: install-madinclude
 	$(MAKE) -C src/madness/external/muParser install-libraries
->>>>>>> 31633c7f
 
 install-misc: install-world
 	$(MAKE) -C src/madness/misc install-libraries
