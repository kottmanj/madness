# src/apps/chem

add_definitions(-DMRA_CHEMDATA_DIR=\"${CMAKE_CURRENT_SOURCE_DIR}\")

# Set the CHEM sources and header files
set(MADCHEM_HEADERS
    correlationfactor.h molecule.h molecularbasis.h
    corepotential.h atomutil.h SCF.h xcfunctional.h
    mp2.h nemo.h potentialmanager.h gth_pseudopotential.h
    molecular_optimizer.h projector.h
    SCFOperators.h CCStructures.h CalculationParameters.h
    electronic_correlation_factor.h cheminfo.h vibanal.h molopt.h TDHF.h CC2.h CCPotentials.h
<<<<<<< HEAD
    pcm.h SCFProtocol.h AC.h pointgroupoperator.h pointgroupsymmetry.h PNO.h PNOF12Potentials.h 
    PNOGuessFunctions.h PNOParameters.h PNOStructures.h PNOTensors.h oep.h)
=======
    pcm.h SCFProtocol.h AC.h pointgroupoperator.h pointgroupsymmetry.h MolecularOrbitals.h 
	znemo.h zcis.h  diamagneticpotentialfactor.h
    PNO.h PNOF12Potentials.h PNOGuessFunctions.h PNOParameters.h PNOStructures.h PNOTensors.h)
>>>>>>> 2aa80391
set(MADCHEM_SOURCES
    correlationfactor.cc molecule.cc molecularbasis.cc vibanal.cc
    corepotential.cc atomutil.cc lda.cc cheminfo.cc
    distpm.cc SCF.cc gth_pseudopotential.cc nemo.cc mp2.cc pcm.cc
    SCFOperators.cc TDHF.cc GuessFactory.cc CCStructures.cc CC2.cc CCPotentials.cc 
<<<<<<< HEAD
    AC.cc pointgroupsymmetry.cc QCCalculationParametersBase.cc PNO.cpp PNOF12Potentials.cpp 
    PNOGuessFunctions.cpp PNOParameters.cpp PNOStructures.cpp oep.cc)
=======
    AC.cc pointgroupsymmetry.cc 
    znemo.cc zcis.cc diamagneticpotentialfactor.cc
    PNO.cpp PNOF12Potentials.cpp PNOGuessFunctions.cpp PNOParameters.cpp PNOStructures.cpp
    QCCalculationParametersBase.cc MolecularOrbitals.cc)
>>>>>>> 2aa80391
if(LIBXC_FOUND)
  list(APPEND MADCHEM_SOURCES xcfunctional_libxc.cc)
else()
  list(APPEND MADCHEM_SOURCES xcfunctional_ldaonly.cc)
endif()

# Create the MADchem library
add_mad_library(chem MADCHEM_SOURCES MADCHEM_HEADERS "mra" "chem/")

# Add dependencies for MADchem
target_include_directories(MADchem PUBLIC
  $<BUILD_INTERFACE:${PROJECT_SOURCE_DIR}/src/apps/>)
if(LIBXC_FOUND)
  target_include_directories(MADchem PUBLIC ${LIBXC_INCLUDE_DIRS})
  target_link_libraries(MADchem PUBLIC ${LIBXC_LIBRARIES})
endif()

if(PCM_FOUND)
  target_include_directories(MADchem PUBLIC ${PCM_INCLUDE_DIRS})
  target_link_libraries(MADchem PUBLIC ${PCM_LIBRARIES})
endif()

if(BOOST_FOUND)
  target_include_directories(MADchem PUBLIC ${BOOST_INCLUDE_DIRS})
  target_link_libraries(MADchem PUBLIC ${BOOST_LIBRARIES})
endif()

# Add executables
add_executable(plotxc plotxc.cc xcfunctional.h)
target_link_libraries(plotxc MADchem ${DISABLEPIE_LINKER_FLAG})

# Install files
install(FILES sto-3g sto-6g 6-31g coredata/mcp coredata/mcp2 coredata/mcp_guess
    DESTINATION "${MADNESS_INSTALL_DATADIR}"
    COMPONENT chem)

# Add unit tests    
if(ENABLE_UNITTESTS)
  
  SET(CMAKE_INSTALL_RPATH_USE_LINK_PATH TRUE)
  # The list of unit test source files
  set(CHEM_TEST_SOURCES test_SCFOperators.cc test_dft.cc test_pointgroupsymmetry.cc test_masks_and_boxes.cc
  test_QCCalculationParametersBase.cc test_qc.cc test_MolecularOrbitals.cc)
  
  add_unittests(chem CHEM_TEST_SOURCES "MADchem;MADgtest")
  
  # Create other test executables not included in the unit tests
  set(CHEM_OTHER_TESTS testxc)
  foreach(_test ${CHEM_OTHER_TESTS})  
#    add_executable(${_test} EXCLUDE_FROM_ALL ${_test}.cc)
    add_executable(${_test} ${_test}.cc)
    target_link_libraries(${_test} MADchem ${DISABLEPIE_LINKER_FLAG})
  endforeach()
  
endif()<|MERGE_RESOLUTION|>--- conflicted
+++ resolved
@@ -10,28 +10,18 @@
     molecular_optimizer.h projector.h
     SCFOperators.h CCStructures.h CalculationParameters.h
     electronic_correlation_factor.h cheminfo.h vibanal.h molopt.h TDHF.h CC2.h CCPotentials.h
-<<<<<<< HEAD
-    pcm.h SCFProtocol.h AC.h pointgroupoperator.h pointgroupsymmetry.h PNO.h PNOF12Potentials.h 
-    PNOGuessFunctions.h PNOParameters.h PNOStructures.h PNOTensors.h oep.h)
-=======
     pcm.h SCFProtocol.h AC.h pointgroupoperator.h pointgroupsymmetry.h MolecularOrbitals.h 
-	znemo.h zcis.h  diamagneticpotentialfactor.h
+	znemo.h zcis.h  diamagneticpotentialfactor.h oep.h
     PNO.h PNOF12Potentials.h PNOGuessFunctions.h PNOParameters.h PNOStructures.h PNOTensors.h)
->>>>>>> 2aa80391
 set(MADCHEM_SOURCES
     correlationfactor.cc molecule.cc molecularbasis.cc vibanal.cc
     corepotential.cc atomutil.cc lda.cc cheminfo.cc
     distpm.cc SCF.cc gth_pseudopotential.cc nemo.cc mp2.cc pcm.cc
     SCFOperators.cc TDHF.cc GuessFactory.cc CCStructures.cc CC2.cc CCPotentials.cc 
-<<<<<<< HEAD
-    AC.cc pointgroupsymmetry.cc QCCalculationParametersBase.cc PNO.cpp PNOF12Potentials.cpp 
-    PNOGuessFunctions.cpp PNOParameters.cpp PNOStructures.cpp oep.cc)
-=======
     AC.cc pointgroupsymmetry.cc 
-    znemo.cc zcis.cc diamagneticpotentialfactor.cc
+    znemo.cc zcis.cc diamagneticpotentialfactor.cc oep.cc
     PNO.cpp PNOF12Potentials.cpp PNOGuessFunctions.cpp PNOParameters.cpp PNOStructures.cpp
     QCCalculationParametersBase.cc MolecularOrbitals.cc)
->>>>>>> 2aa80391
 if(LIBXC_FOUND)
   list(APPEND MADCHEM_SOURCES xcfunctional_libxc.cc)
 else()
