/*
 * TDHF.cc
 *
 *  Created on: Aug 11, 2016
 *      Author: kottmanj
 */

#include "TDHF.h"

namespace madness {

// KAIN allocator for vectorfunctions
struct TDHF_allocator{
	World& world;
	const int noct;

	/// @param[in]	world	the world
	/// @param[in]	nnoct	the number of functions in a given vector
	/// @todo validate doxygen on `nnoct`
	TDHF_allocator(World& world, const int nnoct) : world(world), noct(nnoct) {}

	vector_real_function_3d operator()(){
		return zero_functions<double,3>(world,noct);
	}
	TDHF_allocator operator=(const TDHF_allocator &other){
		TDHF_allocator tmp(world,other.noct);
		return tmp;
	}

};


// conveniece to interface functions
TDHF::TDHF(World &world, const Nemo & nemo_, const Parameters& param)
	: world(world),
	  parameters(param),
	  nemo(nemo_),
	  g12(world,OT_G12,parameters.get_ccc_parameters()),
	  mo_ket_(make_mo_ket(nemo_)),
	  mo_bra_(make_mo_bra(nemo_)),
	  Q(world,mo_bra_.get_vecfunction(),mo_ket_.get_vecfunction()),
	  msg(world) {
	msg.section("TDHF initialized without the usual initialization routine (no intermediates, no parameters read)");
	check_consistency();

}

TDHF::TDHF(World &world, const Nemo & nemo_, const std::string& input)
	: world(world),
	  parameters(world, nemo_.get_calc(),input),
	  nemo(nemo_),
	  g12(world,OT_G12,parameters.get_ccc_parameters()),
	  mo_ket_(make_mo_ket(nemo_)),
	  mo_bra_(make_mo_bra(nemo_)),
	  Q(world,mo_bra_.get_vecfunction(),mo_ket_.get_vecfunction()),
	  msg(world) {
	msg.section("Initialize TDHF Class");


	msg.debug = parameters.debug();

	msg.subsection("General Information about settings from SCF object:\n");
	msg << " is_dft() = " << nemo.get_calc()->xc.is_dft() << "\n";
	msg << " hf_coeff = " << nemo.get_calc()->xc.hf_exchange_coefficient() << "\n";
	msg << " do_pcm() = " << nemo.do_pcm() << "\n";
	msg << " do_ac()  = " << nemo.do_ac() << "\n";

	parameters.print("response");
	check_consistency();

	const double old_thresh = FunctionDefaults<3>::get_thresh();
	if(old_thresh>parameters.thresh()*0.1 and old_thresh>1.e-5){
		msg.warning("Threshold of Reference might be too loose |  Response thresh="
				+std::to_string(parameters.thresh())+ " and Reference thresh="+std::to_string(old_thresh)
				+ ". Be careful, reference should be tight");
	}
	FunctionDefaults<3>::set_thresh(parameters.thresh());
	msg << "MRA Threshold is set to: " << FunctionDefaults<3>::get_thresh()
			<< " with k=" << FunctionDefaults<3>::get_k() << "\n";

	if (not parameters.no_compute()) {

		if(nemo.get_calc()->xc.hf_exchange_coefficient()!=0.0){
			msg.subsection("Computing Exchange Intermediate");
			CCTimer timer(world,"Computing ExIm");
			g12.update_elements(mo_bra_,mo_ket_);
			timer.info();
		}else msg.output("No Exchange Intermediate Computed\n");

		msg.output("Orbital Energies of Reference");
		const Tensor<double> eps=nemo.get_calc()->aeps;
		msg << eps << "\n";

	}
	if(nemo.get_calc()->param.do_localize()){
		Fock F(world, &nemo);
		F_occ = F(get_active_mo_bra(),get_active_mo_ket());
		for(size_t i=0;i<get_active_mo_ket().size();++i){
			msg << std::scientific << std::setprecision(10);
			msg << "F(" << i << "," << i << ")=" << F_occ(i,i) << "\n";
			if(std::fabs(get_orbital_energy(i+parameters.freeze())-F_occ(i,i))>1.e-5){
				msg << "eps(" << i << ")=" << get_orbital_energy(i) << " | diff=" << get_orbital_energy(i+parameters.freeze())-F_occ(i,i) << "\n";
			}
		}
	}else{
		F_occ = Tensor<double>(get_active_mo_bra().size(),get_active_mo_ket().size());
		F_occ*=0.0;
		for(size_t i=0;i<get_active_mo_ket().size();++i){
			F_occ(i,i)=get_orbital_energy(i+parameters.freeze());
		}
	}
	symmetry_projector=nemo.get_symmetry_projector();
	// do not normalize the x vectors individually!
	symmetry_projector.set_lindep(1.e-2).set_orthonormalize_irreps(false).set_verbosity(0);
	symmetry_projector.print_info(world);

}

/// plot planes and cubes
void TDHF::plot(const vector_real_function_3d& vf, const std::string& name)const{
	if(parameters.plot()){
		CCTimer timer(world,"plot planes and cubes");
		madness::plot(vf,name,nemo.get_calc()->molecule.cubefile_header());
		timer.print();
	}
}

/// sort the xfunctions according to their excitation energy and name the excitation energies accordingly
std::vector<CC_vecfunction> TDHF::sort_xfunctions(std::vector<CC_vecfunction> x)const{
	std::sort(x.begin(),x.end());
	for(size_t i=0;i<x.size();++i){
		x[i].excitation=i;
	}
	return x;
}

/// print information
void TDHF::print_xfunctions(const std::vector<CC_vecfunction> & f, const bool& fullinfo)const{
	for(const auto& x:f){
		const double mem=get_size(world,x.get_vecfunction());

			msg << "ex. vector "
					<< x.excitation << " | "
					<< std::setw(4) << x.irrep << " | "
					<< x.omega << " (ex. energy) | "
					<< std::setprecision(3)
					<< x.current_error << " (error) | "
					<< x.delta << " (Edelta) | "
					<< mem << " (Gbyte)"
					<< std::setprecision(msg.output_prec)
					<< "\n";

		if(fullinfo){
			print_size(world,x.get_vecfunction(),"ex. vector "+std::to_string(x.excitation));
		}
	}
}

void TDHF::initialize(std::vector<CC_vecfunction> &start)const{

	msg.subsection("Calculate Guess");
	std::vector<CC_vecfunction> guess;
	guess= make_guess_from_initial_diagonalization();
	// combine guess and start vectors
	for(const auto& tmp:start) guess.push_back(tmp);
	std::vector<vector_real_function_3d> empty;
	//orthonormalize(guess,empty);


	// failsafe (works in most cases)
	if(guess.size()<size_t(parameters.guess_excitations())){
		std::string message=("WARNING: You demanded: " + std::to_string(parameters.guess_excitations())
			+ " Guess vectors, but your demanded guess has only " + std::to_string(guess.size())
			+ "vectors. So we will not iterate the first vectors and then do the same guess again ... this might be unstable").c_str();
		msg.output(message);
		if(parameters.guess_maxiter()==0){
			msg.output("In this case you demanded guess_maxiter=0 (which is also the default), so this can not work!");
			MADNESS_EXCEPTION("Faulty combinations of parameters given",1);
		}
		iterate_cis_guess_vectors(guess);
		initialize(guess);
	}

	//sort guess (according to excitation energies)
	std::sort(guess.begin(),guess.end());
	//truncate the guess
	std::vector<CC_vecfunction> guess_vectors;
	for(int i=0;i<parameters.guess_excitations();i++) guess_vectors.push_back(guess[i]);
	// this is the return value
	start = guess_vectors;
}

void TDHF::symmetrize(std::vector<CC_vecfunction>& v) const {

	// The irreps of the x vector elements are given by
	//    Gamma(orbital) x Gamma(x element) = Gamma (excitation)
	// Using the inverse element of Gamma(orbital) we get
	//    Gamma(x element) = Gamma(excitation) x Gamma^{-1}(orbital)
	// since all groups are Abelian the inverse element is the element itself
	//    Gamma(x element) = Gamma(excitation) x Gamma(orbital)

	if (nemo.do_symmetry()) {
		std::vector<std::string> irreps, orbital_irreps;
		symmetry_projector(get_active_mo_ket(), orbital_irreps);

		// loop over all excitations
		for (auto& f : v) {

			// determine the irreps of the x vector elements
			std::vector<std::string> xirreps(f.get_vecfunction().size());
			MADNESS_ASSERT(symmetry_projector.get_table().is_abelian);
			for (size_t i=0; i<xirreps.size(); ++i) {
				xirreps[i]=symmetry_projector.reduce(f.irrep,orbital_irreps[i])[0];
			}

			vector_real_function_3d tmp = symmetry_projector.project_on_irreps(f.get_vecfunction(),xirreps);
			f.set_functions(tmp, RESPONSE, parameters.freeze());
		}
	}
}

/// @param[in/out] CC_vecfunction
/// on input the guess functions (if empty or not enough the a guess will be generated)
/// on output the solution
std::vector<CC_vecfunction> TDHF::solve_cis()const{
	std::vector<CC_vecfunction> ccs;
	// look for restart options
	for(size_t k=0;k<parameters.restart().size();k++){
		CC_vecfunction tmp;
		const bool found= initialize_singles(tmp,RESPONSE,parameters.restart()[k]);
		if(found) ccs.push_back(tmp);
	}

	for(size_t macrocycle=0;macrocycle<1;++macrocycle){
		//msg.section("CIS Macroiteration " + std::to_string(macrocycle));
		ccs=solve_cis(ccs);
		if(converged_roots.size()>=size_t(parameters.excitations())) break;
	}

	return converged_roots;
}

std::vector<CC_vecfunction> TDHF::solve_cis(std::vector<CC_vecfunction> &start)const{
	msg.section("SOLVING CIS EQUATIONS");

	mo_ket_.plot("MOS_");

	CCTimer time(world,"TDHF/CIS");
	// decide if a guess calculation is needed
	bool need_guess =false;
	if(start.size()<size_t(parameters.guess_excitations())) need_guess=true;
	std::vector<CC_vecfunction> guess_vectors;
	if(need_guess){
		initialize(start);
		guess_vectors = start;
	}else guess_vectors=start;

	symmetrize(guess_vectors);

	msg.output("====Guess-Vectors=====");
	print_xfunctions(guess_vectors);

	std::vector<CC_vecfunction> final_vectors;
	msg.subsection("Iterate Guess Vectors");
	{
		// do guess iterations
		iterate_cis_guess_vectors(guess_vectors);
		// sort according to excitation energies
		std::sort(guess_vectors.begin(),guess_vectors.end());
		// save
		for(size_t i=0;i<guess_vectors.size();i++) guess_vectors[i].save_functions(std::to_string(i));
		// prepare final iterations
		for(size_t i=0;i<guess_vectors.size();i++){
                    if(i<size_t(parameters.iterating_excitations())) final_vectors.push_back(guess_vectors[i]);
			else guess_roots.push_back(guess_vectors[i]);
		}
		// sort guess_roots backwards in order to feed them into the cycle easily with pop_back
		std::sort(guess_roots.rbegin(),guess_roots.rend());

	}

	msg.subsection("Iterate Final Vectors");

	msg.output("Vectors in Iteration Cycle");
	print_xfunctions(final_vectors);
	msg.output("Remaining Guess Vectors");
	print_xfunctions(guess_roots);

	iterate_cis_final_vectors(final_vectors);
	msg.section("CIS CALCULATIONS ENDED");
	std::sort(converged_roots.begin(),converged_roots.end());
	for(size_t i=0;i<converged_roots.size();++i) converged_roots[i].excitation=i;
	std::sort(final_vectors.begin(),final_vectors.end());
	for(size_t i=0;i<final_vectors.size();++i) final_vectors[i].excitation=converged_roots.size()+i;
	// information
	msg.output("\n\nCONVERGED ROOTS\n");
	print_xfunctions(converged_roots);
	msg.output("\n\nRest\n");
	print_xfunctions(final_vectors);
	time.info();
	// plot final vectors
	for(size_t i=0;i<final_vectors.size();i++) final_vectors[i].plot(std::to_string(i)+"_converged_cis");
	// save final vectors
	for(size_t i=0;i<final_vectors.size();i++) final_vectors[i].save_functions(std::to_string(i));
	// assign solution vectors
	//start = final_vectors;\

	//give back as much as demanded
	std::vector<CC_vecfunction> result=converged_roots;
	for(const auto& x:final_vectors){
		result.push_back(x);
		if(result.size()==size_t(parameters.excitations())) break;
	}
	result=sort_xfunctions(result);
	msg << "writing final functions to disc...\n";
	for(size_t i=0;i<result.size();i++) result[i].save_functions(std::to_string(i));

	// print out all warnings
	msg.print_warnings();
	return result;
}

void TDHF::solve_tdhf(std::vector<CC_vecfunction> &x)const{
	msg.section("SOLVING TDHF EQUATIONS");
	MADNESS_EXCEPTION("TDHF NOT IMPLEMENTED",1);
}

bool TDHF::iterate_cis_guess_vectors(std::vector<CC_vecfunction> &x)const{
	std::vector<CC_vecfunction> dummy;
	return iterate_vectors(x,dummy,false,parameters.guess_dconv(),parameters.guess_econv(),parameters.guess_maxiter(), false);
}
bool TDHF::iterate_cis_final_vectors(std::vector<CC_vecfunction> &x)const{
	std::vector<CC_vecfunction> dummy;
	return iterate_vectors(x,dummy,false,parameters.dconv(),parameters.econv(),parameters.maxiter(), parameters.kain_subspace()>0);
}
bool TDHF::iterate_vectors(std::vector<CC_vecfunction> &x,const std::vector<CC_vecfunction> &y,
		const bool iterate_y,const double dconv, const double econv, const double iter_max, const bool kain)const{
	if(iterate_y) MADNESS_ASSERT(x.size()==y.size());

	msg.subsection("Iterating excitation vectors with the following parameters");
	msg		<< "dconv    = " << dconv << "\n"
			<< "econv    = " << econv << "\n"
			<< "iter_max = " << iter_max << "\n"
			<< "kain     = " << kain << "\n";

	// set up the kain solvers ... if needed or not
	std::vector<std::shared_ptr< XNonlinearSolver<vector_real_function_3d,double,TDHF_allocator> > > solvers(x.size());
	// initialize solvers
	if(kain){
		for(size_t i=0;i<x.size();i++){
			solvers[i]=std::make_shared<XNonlinearSolver<vector_real_function_3d,double,TDHF_allocator> >(TDHF_allocator(world,x[i].size()),true);
			solvers[i]->set_maxsub(parameters.kain_subspace());
		}
	}

	bool converged = true;

	symmetrize(x);

	// get potentials (if demanded)
	std::vector<vector_real_function_3d> V;

	// for TDHF the potential is always stored
	if(parameters.store_potential() and y.empty()) V = make_potentials(x);
	else if(not y.empty()) V = make_tdhf_potentials(x,y);


	for(size_t iter=0;iter<iter_max;iter++){
		CCTimer timer(world,"iteration "+std::to_string(iter));
		const bool this_is_a_guess_iteration=not (kain); // better readable code

		// if this is the first iteration, the potentials are not calculated yet
		if(iter==0) orthonormalize(x,V);

		// if we solve for the y functions we need to switch the sign of omega
		if(iterate_y){
			for(auto& tmp:x) tmp.omega *=-1.0;
		}
		// apply Greens Functions
		for(size_t i=0;i<x.size();i++) if(iterate_y and x[i].omega>=0.0) x[i].omega = -1.0*y[i].omega;
		std::vector<vector_real_function_3d> residuals=apply_G(x,V);


		// check convergence

		converged = true;
		// error (vector norm)
		std::vector<double> errors;
		// largest individual error
		std::vector<std::pair<int,double> > largest_errors;
		for(size_t i=0;i<x.size();i++){
			double av_error = norm2(world,residuals[i]);
			std::vector<double> ind_err = norm2s(world,residuals[i]);
			auto it=max_element(ind_err.begin(),ind_err.end());
			const double largest_error=(*it);
			errors.push_back(av_error);
			largest_errors.push_back(std::make_pair(std::distance(ind_err.begin(),it),*it));
			// convergece criteria are the individual functions (orhterwise we have a dependence on the number of functions)
			if((*it)>dconv) converged=false;
			if(fabs(x[i].delta)>econv) converged=false;
			x[i].current_error=(largest_error);
		}
		// update, store old omegas in the deltas vector
		for(size_t i=0;i<x.size();i++){
			if(std::fabs(x[i].current_error)>dconv or std::fabs(x[i].delta)>econv or this_is_a_guess_iteration){
				vector_real_function_3d new_x0;
				if(kain){
					new_x0 = solvers[i]->update(x[i].get_vecfunction(),residuals[i],10.0*parameters.thresh(),5.0);
				}else{
					new_x0 = sub(world,x[i].get_vecfunction(),residuals[i]);
				}

				// Project out the converged roots
				if(converged_roots.size()>0){
					vector_real_function_3d bra_new_x0=make_bra(new_x0);
					CCTimer timeP(world,"project out converged roots");
					for(const auto it:converged_roots){
						const double overlap = inner(world,it.get_vecfunction(),bra_new_x0).sum();
						new_x0 -= overlap*it.get_vecfunction();
					}
					timeP.print();
				}

				vector_real_function_3d Q_new_x0 = Q(new_x0);
				truncate(world,Q_new_x0);
				x[i].set_functions(Q_new_x0,x[i].type,parameters.freeze());

			} else msg.output("Root " +std::to_string(i) + " converged");
		}
		symmetrize(x);

		// remove converged roots
		if(this_is_a_guess_iteration){
			// not in the guess iteration
		}else{
			std::vector<CC_vecfunction> unconverged_roots;
			std::vector<std::shared_ptr<XNonlinearSolver<vector_real_function_3d,double,TDHF_allocator> > > corresponding_solvers;
			for(size_t i=0;i<x.size();++i){
				if(x[i].current_error<dconv and std::fabs(x[i].delta)<econv){
					// put converged roots into converged roots and replace it by one of the remaining guess functions
					converged_roots.push_back(x[i]);
					if(guess_roots.empty()) msg.output("Ran out of guess functions"); // no replacement
					else{
						// fill the unconverged roots with new guess roots
						unconverged_roots.push_back(guess_roots.back());
						// allocate a new solver for the new guess function
						auto sol=std::make_shared<XNonlinearSolver<vector_real_function_3d,double,TDHF_allocator> >(TDHF_allocator(world,x[i].size()),true);
						sol->set_maxsub(parameters.kain_subspace());
						corresponding_solvers.push_back(sol);
						// delete the used guess root
						guess_roots.pop_back();
					}
				}else{
					unconverged_roots.push_back(x[i]);
					corresponding_solvers.push_back(solvers[i]);
				}
			}
			x=unconverged_roots;
			solvers=corresponding_solvers;
			sort_xfunctions(converged_roots);
		}

		// for TDHF the potential is always stored
		if(parameters.store_potential() and y.empty()) V = make_potentials(x);
		else if(not y.empty()) V = make_tdhf_potentials(x,y);
		// orthonormalize
		orthonormalize(x,V);
		// save functions (every 5 iterations)
		if(iter%5==0){
			if(not iterate_y)for(size_t i=0;i<x.size();i++) x[i].save_functions(std::to_string(i));
			else for(size_t i=0;i<y.size();i++) y[i].save_functions(std::to_string(i));
		}
		// make plots if demanded
		if(parameters.plot()){
			if(iterate_y) for(size_t i=0;i<y.size();i++) y[i].plot(std::to_string(i)+"_y_iter_"+std::to_string(iter)+"_");
			else for(size_t i=0;i<x.size();i++) x[i].plot(std::to_string(i)+"_iter_"+std::to_string(iter)+"_");
		}
		// information
		msg << std::setfill('-') << std::setw(60) << "\n" << std::setfill(' ');
		msg << "Iteration " << iter <<": omega, largest error, delta, size "<< "\n";

		msg.output("===========CONVERGED=ROOTS=====================");
		print_xfunctions(converged_roots);
		msg.output("=========NON-CONVERGED=ROOTS====================");
		print_xfunctions(x);

		msg << std::setfill('-') << std::setw(60) << "\n" << std::setfill(' ');

		timer.stop().print();
		if(converged) break;
		if(converged_roots.size()==size_t(parameters.excitations())) break;
		if(x.empty()) break;
	}
	return converged;
}



std::vector<vector_real_function_3d>  TDHF::apply_G(std::vector<CC_vecfunction> &x,std::vector<vector_real_function_3d> &V)const{

	std::string msg1 = "Applying Greens Function to vectors";
	if(V.empty()) msg1+=", with recalculated Potentials";
	CCTimer time(world,msg1);
	std::vector<vector_real_function_3d> result;
	for(size_t i=0;i<x.size();i++){

		vector_real_function_3d Vi;
		if(V.empty()) Vi=get_tda_potential(x[i]);
		else Vi=V[i];
		double omega = x[i].omega;
		if(x[i].type==RESPONSE) MADNESS_ASSERT(omega>0.0);
		else MADNESS_ASSERT(omega<0.0);
		if(x[i].type==UNDEFINED and V.empty()) msg.warning("Empty V but x is y state from TDHF");

		CCTimer time_N(world,"add nuclear potential");
		// the potentials still need the nuclear potential
		const Nuclear V(world,&nemo);
		vector_real_function_3d VNi = V(x[i].get_vecfunction());
		Vi += VNi;
		time_N.info(parameters.debug());

		// scale potential
		scale(world,Vi,-2.0);

		// make bsh operators as pointers in order to apply them in parallel
		std::vector<std::shared_ptr<SeparatedConvolution<double,3> > > bsh(x[i].size());
		for (size_t p = 0; p < bsh.size(); p++) {
			double eps = get_orbital_energy(p+parameters.freeze()) + omega;
			// if eps is above zero we have an unbound state (or are early in the iteration) however this needs a shift of the potential
			// we shift to -0.05 (same as moldft does, no particular reason)
			if(eps>0.0){
				msg.output("potential shift needed for V" + std::to_string(p+parameters.freeze()));
				double shift = eps+0.05;
				eps = eps - shift;
				Vi[p] -= (-2.0*shift*x[i].get_vecfunction()[p]);
			}
			if(eps>0.0){
				msg.warning("eps is " + std::to_string(eps) + "... should not happen ... setting to zero");
				eps = -1.0*parameters.thresh();
			}
			MADNESS_ASSERT(not(eps>0.0));
			bsh[p] = poperatorT(BSHOperatorPtr3D(world, sqrt(-2.0 * eps), parameters.lo(), parameters.thresh()));
		}
		world.gop.fence();

		vector_real_function_3d GV = Q(apply(world, bsh, Vi));

		vector_real_function_3d residual = sub(world,x[i].get_vecfunction(),GV);
		result.push_back(residual);

		// Calculate Second Order Energy Update
		const vector_real_function_3d bra_GV=make_bra(GV);
		{
			// Inner product of Vpsi and the residual (Vi is scaled to -2.0 --> multiply later with 0.5)
			double tmp = inner(world,make_bra(residual),Vi).sum();
			// squared norm of GVpsi (Psi_tilde)
			double tmp2 = inner(world,make_bra(GV),GV).sum();

			// Factor 0.5 removes the factor 2 from the scaling before
			const double sou= (0.5 * tmp / tmp2);
			msg << "FYI: second order update would be: " << sou << " norm after QG is " << tmp2 << "\n";
		}
		// clear potential
		Vi.clear();
	}
	// clear the potentials
	V.clear();
	time.info();
	return result;
}

std::vector<vector_real_function_3d> TDHF::make_potentials(const std::vector<CC_vecfunction> &x)const{
	CCTimer time(world,"Make Potentials");
	std::vector<vector_real_function_3d> V;
	for(auto& xi:x){
		if(parameters.debug()) msg << std::setfill('-') << std::setw(60) << "\n" << std::setfill(' ');
		const vector_real_function_3d pot = get_tda_potential(xi);
		V.push_back(pot);
		if(parameters.debug()) msg << std::setfill('-') << std::setw(60) << "\n" << std::setfill(' ');
	}
	time.info();
	MADNESS_ASSERT(V.size()==x.size());
	return V;
}

vector_real_function_3d TDHF::get_tda_potential(const CC_vecfunction &x)const{
	// XC information
	const std::string xc_data = nemo.get_calc()->param.xc();
	// HF exchange Coefficient
	double hf_coeff = nemo.get_calc()->xc.hf_exchange_coefficient();

	// Use the PCMSolver
	bool pcm=nemo.do_pcm();
	if(parameters.debug()){
		msg<< "TDA Potential is " << xc_data << ", hf_coeff=" << hf_coeff << ", pcm is=" << pcm <<  "\n";
	}
	if(hf_coeff<0.0) msg.warning("hf_exchange_coefficient is negative");

	// Occupation numbers
	const Tensor<double> occ=nemo.get_calc()->get_aocc();
	// Closed shell full density of the nemo orbitals (without any nuclear cusps)
	const real_function_3d nemo_density=2.0*nemo.make_density(occ,mo_ket_.get_vecfunction());
	// Real Alpha density (with nuclear cusps)
	const real_function_3d alpha_density=0.5*nemo.R_square*nemo_density;

	real_function_3d voep=real_factory_3d(world);
	if (parameters.do_oep) load(voep,"OEPapprox_final");




	// Apply Ground State Potential to x-states
	vector_real_function_3d Vpsi1;
	{
		// construct unperturbed operators
		const Coulomb J(world,&nemo);
		// const Nuclear V(world,&nemo); // not included in the TDA potential anymore


		std::string xc_data=nemo.get_calc()->param.xc();
		xc_data = xc_data.erase(0,xc_data.find_first_not_of(" "));
		xc_data = xc_data.erase(xc_data.find_last_not_of(" ")+1);

		// Nuclear Potential applied to x
		//CCTimer timeN(world,"Nx");
		//const vecfuncT Nx=V(x.get_vecfunction());
		//timeN.info(parameters.debug);
		// Applied Hartree Potential (J|x>) -> factor two is absorbed into the density for the J Operator
		CCTimer timeJ(world,"Jx");
		const vector_real_function_3d Jx=J(x.get_vecfunction());
		timeJ.info(parameters.debug());

		if(nemo.get_calc()->xc.is_dft()){
			// XC Potential
			const XCOperator xc(world,xc_data, not nemo.get_calc()->param.spin_restricted(),alpha_density,alpha_density);

			// Applied XC Potential
			CCTimer timeXCx(world,"XCx");
			real_function_3d xc_pot = xc.make_xc_potential();

			// compute the asymptotic correction of exchange-correlation potential
			if(nemo.do_ac()) {
				double charge = double(nemo.molecule().total_nuclear_charge());
				real_function_3d scaledJ = -1.0/charge*J.potential()*(1.0-hf_coeff);
				xc_pot = nemo.get_ac().apply(xc_pot, scaledJ);
			}

			const vector_real_function_3d XCx=mul(world, xc_pot, x.get_vecfunction());
			// Ground State Potential applied to x, without exchange
			Vpsi1 = Jx+XCx; // Nx removed
		}else Vpsi1=Jx;

		// add exchange if demanded
		bool do_hf=(hf_coeff!=0.0) and (not parameters.do_oep);
		if(do_hf){
			CCTimer timeKx(world,"Kx");
			Exchange K=Exchange(world,&nemo,0).small_memory(false);
			K.set_parameters(mo_bra_.get_vecfunction(),mo_ket_.get_vecfunction(),occ,parameters.lo(),parameters.thresh());
			vector_real_function_3d Kx =K(x.get_vecfunction());
			scale(world,Kx,hf_coeff);
			Vpsi1 = sub(world, Vpsi1, Kx);
			timeKx.info(parameters.debug());
		}

		if (parameters.do_oep) {
			Vpsi1=Vpsi1+voep*x.get_vecfunction();
		}

		// compute the solvent (PCM) contribution to the potential
		if (pcm) {
			CCTimer timepcm(world,"pcm:gs");
			const real_function_3d vpcm = nemo.get_pcm().compute_pcm_potential(J.potential(),false);
			if(parameters.plot() or parameters.debug()) plot_plane(world,vpcm,"vpcm_gs");
			const vector_real_function_3d pcm_x=vpcm*x.get_vecfunction();
			timepcm.info(parameters.debug());
			Vpsi1 = add(world,Vpsi1,pcm_x);
		}
	}

	// Apply the Perturbed Potential to the Active Ground State Orbitals
	vector_real_function_3d Vpsi2;
	{
		// active mo
		const vector_real_function_3d active_mo = get_active_mo_ket();
		const vector_real_function_3d active_bra = get_active_mo_bra();
		// construct perturbed operators
		CCTimer timeJ(world,"pXC");
		Coulomb Jp(world);
		real_function_3d density_pert=2.0*nemo.make_density(occ,active_bra,x.get_vecfunction());
		Jp.potential()=Jp.compute_potential(density_pert);

		vector_real_function_3d XCp=zero_functions<double,3>(world,get_active_mo_ket().size());
		if(nemo.get_calc()->xc.is_dft()){
			// XC Potential
			const XCOperator xc(world,xc_data, not nemo.get_calc()->param.spin_restricted(),alpha_density,alpha_density);
			// reconstruct the full perturbed density: do not truncate!
			real_function_3d gamma=xc.apply_xc_kernel(density_pert);
			vector_real_function_3d XCp=mul(world,gamma,active_mo);
			truncate(world,XCp);
		}

		if(parameters.triplet()){
			if(norm2(world,XCp)!=0.0) MADNESS_EXCEPTION("Triplets only for CIS",1);
			Vpsi2 = XCp;
		}
		else Vpsi2 = Jp(active_mo)+XCp;
		timeJ.info(parameters.debug());
		// Exchange Part
		bool do_hf=(hf_coeff!=0.0) and (not parameters.do_oep);
		if(do_hf){
			CCTimer timeK(world,"pK");
			vector_real_function_3d Kp;
			// summation over all active indices
			for(const auto itmp:x.functions){
				const size_t i=itmp.first;
				real_function_3d Ki=real_factory_3d(world);
				for(const auto ktmp:x.functions){
					const size_t k=ktmp.first;
					Ki+=(g12(mo_bra_(k),mo_ket_(i))*x(k).function).truncate();
				}
				Kp.push_back(Ki);
			}
			scale(world,Kp,hf_coeff);
			Vpsi2 = sub(world,Vpsi2,Kp);
			timeK.info(parameters.debug());
			truncate(world,Vpsi2);
		}

		/// use alda approximation for the dft kernel
		if (parameters.do_oep) {
			const XCOperator xc(world,"lda_x", not nemo.get_calc()->param.spin_restricted,alpha_density,alpha_density);
			real_function_3d gamma=xc.apply_xc_kernel(density_pert);
			vector_real_function_3d XCp=truncate(gamma*active_mo);
			Vpsi2=Vpsi2+XCp;
		}

		// compute the solvent (PCM) contribution to the kernel
		if (pcm) {
			CCTimer timepcm(world,"pcm:ex");
			const real_function_3d vpcm = nemo.get_pcm().compute_pcm_potential(Jp.potential(),true);
			if(parameters.plot() or parameters.debug()) plot_plane(world,vpcm,"vpcm_ex");
			const vector_real_function_3d pcm_orbitals=vpcm*active_mo;
			timepcm.info(parameters.debug());
			Vpsi2 = add(world,Vpsi2,pcm_orbitals);
		}

		truncate(world,Vpsi2);
	}
	// whole tda potential
	vector_real_function_3d Vpsi = Vpsi1 + Q(Vpsi2);
	// if the ground state is localized add the coupling terms
	// canonical: -ei|xi> (part of greens function)
	// local:  -fik|xk> (fii|xi> part of greens functions, rest needs to be added)

	if(nemo.get_calc()->param.do_localize()){
		const vector_real_function_3d vx=x.get_vecfunction();
		vector_real_function_3d fock_coupling=madness::transform(world,vx,F_occ);
		// subtract the diagonal terms
		for(size_t i=0;i<fock_coupling.size();++i){
			fock_coupling[i]=(fock_coupling[i]-F_occ(i,i)*vx[i]);
		}
		Vpsi-=fock_coupling;
	}


	truncate(world,Vpsi);



	// debug output
	if(parameters.debug() or parameters.plot()){
		plot_plane(world,Vpsi,"Vpsi");
		plot_plane(world,Vpsi1,"Vpsi1");
		plot_plane(world,Vpsi2,"Vpsi2");
	}

	return Vpsi;

}

std::vector<vector_real_function_3d> TDHF::make_tdhf_potentials(std::vector<CC_vecfunction> &x,const std::vector<CC_vecfunction> &y)const{
	MADNESS_EXCEPTION("NOT IMPLEMENTED",1);
}



void TDHF::orthonormalize(std::vector<CC_vecfunction> &x,std::vector<vector_real_function_3d> &V)const{
	if(x.empty()) return;
	CCTimer time(world,"Orthonormalization");

	// make the overlap matrix
	Tensor<double> S = make_overlap_matrix(x);
	if(parameters.debug()) msg << "The Overlap Matrix\n " << S << "\n";

	//make the Hamilton matrix for the vectorfunctions
	Tensor<double> F = make_perturbed_fock_matrix(x,V);

	// Diagonalize the F Matrix
	Tensor<double> U, evals;
	Tensor<double> dummy(x.size());
	U = nemo.get_calc() -> get_fock_transformation(world, S, F, evals, dummy, 2.0*parameters.thresh());

	if(parameters.debug()){
		msg << "Perturbed Fock-Matrix Eigenvalues\n";
		for(int x=0;x<evals.size();++x) msg << evals(x) << "\n";
	}

	// Transform the states
	x = transform(x,U);

	// Transform the potentials (if V is empty nothing will happen)
	V = transform(V,U);

	// assign new energies and  get energy differences
	for(size_t i=0;i<x.size();i++){
		const double old_omega = x[i].omega;
		const double new_omega = evals(i);
		const double delta = new_omega-old_omega;
		x[i].omega=new_omega;
		x[i].delta=delta;
	}

	time.info();
}

std::vector<CC_vecfunction> TDHF::transform(const std::vector<CC_vecfunction> &x,const madness::Tensor<double> U) const {
	std::vector<CC_vecfunction> transformed;
	for(size_t k=0;k<x.size();k++){
		vector_real_function_3d new_x = zero_functions_compressed<double,3>(world,x[k].size());
		compress(world,x[k].get_vecfunction());
		for(size_t l=0;l<x.size();l++){
			// gaxpy(alpha,a,beta,b) -> a[i]=alpha*a[i] + beta*b[i], since there is no += for vectorfunctions implemented
			gaxpy(world,1.0,new_x,U(l,k),x[l].get_vecfunction());
		}
		CC_vecfunction tmp(x[k]);
		tmp.set_functions(new_x,tmp.type,parameters.freeze());
		transformed.push_back(tmp);
	}
	MADNESS_ASSERT(transformed.size()==x.size());
	return transformed;

}

Tensor<double> TDHF::make_overlap_matrix(const std::vector<CC_vecfunction> &x)const{
	CCTimer time(world,"Make Overlap Matrix");
	Tensor<double> S(x.size(),x.size());
	for(size_t k=0;k<x.size();k++){
		const vector_real_function_3d kbra = make_bra(x[k]);
		for(size_t l=0;l<x.size();l++){
			S(l,k) = inner(world,kbra,x[l].get_vecfunction()).sum();
		}
	}
	time.info();
	if(parameters.debug())msg << std::fixed << std::setprecision(5) << "\nOverlap Matrix\n" << S << "\n";
	return S;
}

Tensor<double> TDHF::make_perturbed_fock_matrix(const std::vector<CC_vecfunction> &x, const std::vector<vector_real_function_3d> &V)const{
	// Make formated timings
	CCTimer timeF(world,"Matrix: F");
	CCTimer timeT(world,"Matrix: T+Vn");
	CCTimer timeV(world,"Matrix: V");
	CCTimer timeR(world,"Matrix: e");

	// bra elements of x
	std::vector<vector_real_function_3d> xbra;

	{
		CCTimer time_bra(world,"Make bra elements");
		for(size_t k=0;k<x.size();k++){
			const vector_real_function_3d xbrak = make_bra(x[k]);
			xbra.push_back(xbrak);
		}
		MADNESS_ASSERT(xbra.size()==x.size());
		time_bra.info(parameters.debug());
	}

	timeF.start();
	Tensor<double> F(x.size(),x.size());
	{
		Tensor<double> T(x.size(),x.size());
		{
			timeT.start();
			// gradient operator
			std::vector < std::shared_ptr<real_derivative_3d> > D =gradient_operator<double, 3>(world);

			real_function_3d Vnuc = nemo.get_calc()->potentialmanager->vnuclear();
			if(not Vnuc.is_initialized()){
				msg.output("Compute Nuclear Potential");
				nemo.get_calc()->potentialmanager->make_nuclear_potential(world);
				Vnuc = nemo.get_calc()->potentialmanager->vnuclear();
			}

			const real_function_3d R = nemo.nuclear_correlation -> function();
			std::vector<vector_real_function_3d> Rx(x.size(),zero_functions<double,3>(world,x.front().size()));
			CCTimer timeR(world,"make Rx");
			for(size_t k=0;k<x.size();k++){
				Rx[k] = mul(world,R,x[k].get_vecfunction(),false);
			}
			world.gop.fence();
			timeR.info(parameters.debug());
			std::vector<vector_real_function_3d> dx(x.size(),zero_functions<double,3>(world,x.front().size()));
			std::vector<vector_real_function_3d> dy(x.size(),zero_functions<double,3>(world,x.front().size()));
			std::vector<vector_real_function_3d> dz(x.size(),zero_functions<double,3>(world,x.front().size()));
			CCTimer timeD(world,"make Grad(Rx)");
			for(size_t k=0;k<x.size();k++){
				dx[k] = apply(world,*(D[0]),Rx[k],false);
				dy[k] = apply(world,*(D[1]),Rx[k],false);
				dz[k] = apply(world,*(D[2]),Rx[k],false);
			}
			world.gop.fence();
			timeD.info(parameters.debug());

			CCTimer time_mat(world,"T+V Mat");
			for(size_t k=0;k<x.size();k++){
				const vector_real_function_3d Vxk = mul(world,Vnuc,x[k].get_vecfunction());
				for(size_t l=0;l<x.size();l++){
					T(l,k) = inner(world,xbra[l],Vxk).sum();
					T(l,k) += 0.5*inner(world,dx[l],dx[k]).sum();
					T(l,k) += 0.5*inner(world,dy[l],dy[k]).sum();
					T(l,k) += 0.5*inner(world,dz[l],dz[k]).sum();
				}

			}
			time_mat.info(parameters.debug());
			timeT.stop();
		}
		Tensor<double> MV(x.size(),x.size());
		{
			timeV.start();
			bool recompute_V = V.empty();
			for(size_t k=0;k<x.size();k++){
				vector_real_function_3d Vk;
				//if(recompute_V) Vk = CCOPS.get_CIS_potential(x[k]);
				if(recompute_V){
					msg.output("Recompute V");
					Vk = get_tda_potential(x[k]);
				}
				else Vk = V[k];
				for(size_t l=0;l<x.size();l++){
					MV(l,k) = inner(world,xbra[l],Vk).sum();
				}
			}
			timeV.stop();
		}

		// now set the fock matrix together: F(l,k) = T(l,k) + MV(l,k) - eps(l,k)
		// with eps(l,k) = \sum_i eps_i <xl_i|xk_i>
		// first get active eps
		timeR.start();
		std::vector<double> eps;
		for(size_t i=0;i<mo_ket_.size();i++) eps.push_back(get_orbital_energy(i));
		std::vector<double> active_eps;
		for(size_t i=parameters.freeze();i<eps.size();i++) active_eps.push_back(eps[i]);
		for(size_t k=0;k<x.size();k++){
			for(size_t l=0;l<x.size();l++){
				Tensor<double> xlk = inner(world,xbra[l],x[k].get_vecfunction());
				MADNESS_ASSERT(size_t(xlk.size())==active_eps.size());
				double eps_part =0.0;
				for(size_t i=0;i<active_eps.size();i++) eps_part += xlk(i)*active_eps[i];
				F(l,k) = T(l,k) + MV(l,k) - eps_part;
			}
		}
		timeR.stop();
		if(parameters.debug())msg<< std::fixed << std::setprecision(5) << "\n(T+V) Matrix\n" << T << "\n";
		if(parameters.debug())msg<< std::fixed << std::setprecision(5) << "\nPotential Matrix\n" << MV << "\n";
		if(parameters.debug())msg<< std::fixed << std::setprecision(5) << "\nPerturbed Fock Matrix\n" << F << "\n";
	}
	timeF.stop();
	if(parameters.debug())msg << std::fixed << std::setprecision(5) << "\nPerturbed Fock Matrix\n" << F << "\n";
	//formated timings output
	timeT.print();
	timeV.print();
	timeR.print();
	timeF.print();

	// symmetryze
	F = 0.5*(F + transpose<double>(F));
	if(parameters.debug()) msg << std::fixed << std::setprecision(5) << "\nSymmetrized Perturbed Fock Matrix\n" << F << "\n";

	return F;
}

/// Makes the (old) guess functions by exciting active orbitals with excitation operators
std::vector<CC_vecfunction> TDHF::make_old_guess(const vector_real_function_3d& f)const{
	CCTimer time(world,"Making Guess Functions: " + parameters.guess_excitation_operators());
	std::vector<std::string> exop_strings;
	if(parameters.guess_excitation_operators()=="custom"){
		exop_strings = parameters.exops();
		msg << "Custom Excitation Operators Demanded:\n";
      	msg << exop_strings << "\n";
	}
	else exop_strings = guessfactory::make_predefined_exop_strings(parameters.guess_excitation_operators());

	// make the excitation operators
	vector_real_function_3d exops;
	for(const auto& exs:exop_strings){
		std::shared_ptr<FunctionFunctorInterface<double, 3> > exop_functor(new guessfactory::PolynomialFunctor(exs));
		real_function_3d exop = real_factory_3d(world).functor(exop_functor);
		// do damp
		if(parameters.damping_width() > 0.0){
			std::shared_ptr<FunctionFunctorInterface<double, 3> > damp_functor(new guessfactory::GaussFunctor(parameters.damping_width()));
			real_function_3d damp = real_factory_3d(world).functor(damp_functor);
			plot_plane(world,damp,"damping_function");
			exop = (exop*damp).truncate();
		}
		exops.push_back(exop);
	}

	// Excite the last N unfrozen MOs

	size_t N = std::min(parameters.guess_occ_to_virt(),f.size());
	// if N was not assigned we use all orbitals
	if(N==0){
		N=f.size();
	}

	// making the guess
	std::vector<CC_vecfunction> guess;
	for(size_t i=0;i<exops.size();i++){
		const vector_real_function_3d& vm = f;
		reconstruct(world,vm);
		reconstruct(world,exops);
		MADNESS_ASSERT(not(N>vm.size()));
		vector_real_function_3d tmp= zero_functions<double,3>(world,vm.size());
		// exciting the first N orbitals (from the homo to the homo-N)
		for(size_t k=0;k<N;k++){
			real_function_3d xmo = (exops[i]*vm[vm.size()-1-k]).truncate();
			tmp[tmp.size()-1-k]=xmo;
			plot_plane(world,xmo,std::to_string(i)+"_cis_guess_"+"_"+std::to_string(vm.size()-k-1+parameters.freeze()));
		}
		{
			const double norm = sqrt(inner(world,make_bra(tmp),tmp).sum());
			scale(world,tmp,1.0/norm);
		}
		tmp = Q(tmp);
		{
			const double norm = sqrt(inner(world,make_bra(tmp),tmp).sum());
			scale(world,tmp,1.0/norm);
		}
		CC_vecfunction guess_tmp(tmp,RESPONSE,parameters.freeze());
		guess.push_back(guess_tmp);
	}

	time.info();
	return guess;
}

vector_real_function_3d TDHF::make_virtuals() const {
	CCTimer time(world, "make virtuals");
	// create virtuals
	vector_real_function_3d virtuals;
	if (parameters.guess_excitation_operators() == "external") {
		madness::load_function(world, virtuals, "mybasis");
		//virtuals=Q(virtuals);
		for (auto& x : virtuals) {
			const double norm = sqrt(inner(make_bra(x), x));
			x.scale(1.0 / norm);
		}
	} else if (parameters.guess_excitation_operators() == "scf") {
		// use the ao basis set from the scf calculations as virtuals (like projected aos)
		virtuals = (nemo.get_calc()->ao);
		for (auto& x : virtuals) {
			const double norm = sqrt(inner(make_bra(x), x));
			x.scale(1.0 / norm);
		}
	} else{
		// create the seeds
		vector_real_function_3d xmo;
		for(int i=0;i<parameters.guess_occ_to_virt();++i) xmo.push_back(get_active_mo_ket()[get_active_mo_ket().size()-1-i]);

		bool use_trigo=true;
//		if(parameters.generalkeyval.find("polynomial_exops")!=parameters.generalkeyval.end())
//			use_trigo = (std::stoi(parameters.generalkeyval.find("polynomial_exops")->second)==0);
		virtuals = apply_excitation_operators(xmo,use_trigo);

	}

	if(parameters.guess_cm()>0.0){
		// add center of mass diffuse functions
		const double factor=parameters.guess_cm();
		const double width = (-1.0*factor/(get_orbital_energy(mo_ket_.size()-1)));
		msg.subsection("adding center of mass functions with exponent homo/c and c=" + std::to_string(factor));
		msg.output("width="+std::to_string(width));

		Tensor<double> cm = nemo.get_calc()->molecule.center_of_mass();
		msg << "center of mass is " << cm << "\n";
		guessfactory::PolynomialFunctor px("x 1.0",width,cm);
		guessfactory::PolynomialFunctor py("y 1.0",width,cm);
		guessfactory::PolynomialFunctor pz("z 1.0",width,cm);
		guessfactory::GaussFunctor s(width,cm);
		real_function_3d vpx=real_factory_3d(world).functor(px);
		real_function_3d vpy=real_factory_3d(world).functor(py);
		real_function_3d vpz=real_factory_3d(world).functor(pz);
		real_function_3d vs=real_factory_3d(world).functor(s);
		virtuals.push_back(vpx);
		virtuals.push_back(vpy);
		virtuals.push_back(vpz);
		virtuals.push_back(vs);
	}
	if (world.rank() == 0)
		msg << virtuals.size() << " virtuals\n";

	plot(virtuals,"virtuals");
	CCTimer timerQ(world,"virt=Qvirt");
	virtuals=Q(virtuals);
	timerQ.print();
	plot(virtuals,"Qvirtuals");

	if (parameters.debug()) {
		for (const auto& x : virtuals)
			x.print_size("virtual");
	}
	world.gop.fence();
	time.print();
	return virtuals;
}

vector_real_function_3d TDHF::apply_excitation_operators(const vector_real_function_3d& seed, const bool& use_trigo) const {
	//const int nvirt = seed.size() * ((2 * order * 2 * order * 2 * order) - 1);
	//	msg.subsection("creating a set of " + std::to_string(nvirt) + " virtuals by multiplying functions with plane waves");
	// compute the centers of the seed functions
	CCTimer time_centers(world,"compute centers");
	std::vector<coord_3d> centers = guessfactory::compute_centroids(seed);
	time_centers.print();


	// prepare the list of excitation operators and copied seeds
	CCTimer time_init_exop(world,"initialize excitation operators");
	std::vector<std::pair<vector_real_function_3d, std::string> > exlist;
	{
		std::vector<std::string> exop_strings=parameters.exops();
		if(parameters.guess_excitation_operators()!="custom") exop_strings=(guessfactory::make_predefined_exop_strings(parameters.guess_excitation_operators()));
		for(const auto ex: exop_strings){
			vector_real_function_3d cseed=copy(world,seed,false);
			exlist.push_back(std::make_pair(cseed,ex));
		}
	}
	world.gop.fence();
	time_init_exop.print();
	msg << "will create " << exlist.size()*seed.size() << " virtuals, from " << seed.size() << " seeds and " << exlist.size() << " excitation operators"   <<" \n";

	// create the virtuals by unary operations: multiply excitation operators with seeds
	CCTimer time_create_virtuals(world,"create virtuals");
	vector_real_function_3d virtuals;
	for(auto it:exlist){
		if(use_trigo) virtuals=append(virtuals,guessfactory::apply_trigonometric_exop(it.first,it.second,centers,false));
		else virtuals=append(virtuals,guessfactory::apply_polynomial_exop(it.first,it.second,centers,false));
	}
	world.gop.fence();
	time_create_virtuals.print();

	return virtuals;

}

/// make the initial guess by explicitly diagonalizing a CIS matrix with virtuals from the make_virtuals routine
vector<CC_vecfunction> TDHF::make_guess_from_initial_diagonalization() const {
	CCTimer time(world, "make_guess_from_initial_diagonalization");
	//convenience
	const int nact = get_active_mo_ket().size();

	// create virtuals
	vector_real_function_3d virtuals = make_virtuals();
	{
		CCTimer time_ortho(world,"canonical orthonormalization");
		const size_t spre=virtuals.size();
		virtuals=orthonormalize_canonical(virtuals,1.e-6);
		if(virtuals.size()!=spre) msg << "removed " << spre-virtuals.size() << " virtuals due to linear dependencies \n";
		time_ortho.print();
	}
	if (world.rank()==0) print("final number of virtuals",virtuals.size());

	// determine the symmetry of the occupied and virtual orbitals
	std::vector<std::string> orbital_irreps, virtual_irreps;
	projector_irrep proj=projector_irrep(symmetry_projector).set_verbosity(0).set_lindep(1.e-1);
	virtuals=proj(virtuals,nemo.R_square,virtual_irreps);
	proj(get_active_mo_ket(),nemo.R_square,orbital_irreps);

	// canonicalize virtuals
	Tensor<double> veps;	// orbital energies of the virtuals
	virtuals = canonicalize(virtuals,veps);

	// make sure the virtual orbital energies are higher than the occupied orbtials
	double vmin=veps.min();
	double omax=nemo.get_calc()->aeps.max();
	if (vmin<omax) {
		veps+=(omax-vmin);
		if (world.rank()==0) print("shifting guess virtual energies by ",omax-vmin+1.e-1);
	}

	// compute the CIS matrix
	Tensor<double> MCIS = make_cis_matrix(virtuals,veps);

	// zero out all non-contributing irreps
	if (parameters.irrep()!="all") {
		int I=0;
		for (auto oirrep1 : orbital_irreps) {
			for (auto virrep1 : virtual_irreps) {
				if (not (proj.reduce(oirrep1,virrep1)[0]==parameters.irrep())) {
					MCIS(I,_)=0.0;
					MCIS(_,I)=0.0;
				}
				I++;
			}
		}
	}

	// initialize the guess functions
	if (world.rank() == 0 && MCIS.dim(0) < parameters.guess_excitations()) {
		msg.warning(std::to_string(parameters.guess_excitations())
			+ " guess vectors where demanded, but with the given options only "
			+ std::to_string(MCIS.dim(0)) + " can be created\n");
	}

	const int nvirt = virtuals.size();
	auto get_com_idx = [nvirt](int i, int a) {
		return i * nvirt + a;
	};
	auto get_vir_idx = [nvirt](int I) {
		return I % nvirt;
	};
	auto get_occ_idx = [nvirt](int I) {
		return I / nvirt;
	};


	// find all contributing ia/jb elements for the requested irrep -- needs to be improved..
	std::vector<int> II;
	for (size_t i=0; i<orbital_irreps.size(); ++i) {
		for (size_t a=0; a<virtual_irreps.size(); ++a) {
			if (proj.reduce(orbital_irreps[i],virtual_irreps[a])[0]==parameters.irrep())
				II.push_back(get_com_idx(i,a));
		}
	}
	std::vector<CC_vecfunction> xfunctions;
	for (int x = 0; x < MCIS.dim(0); ++x) {
		if (x >= parameters.guess_excitations())
			break;

		CC_vecfunction init(zero_functions<double, 3>(world, nact), RESPONSE, parameters.freeze());
		xfunctions.push_back(init);
	}
	{
		Tensor<double> U, evals;
		CCTimer time_diag(world, "cis-matrix diagonalization");
		syev(MCIS, U, evals);
		time_diag.print();

		if (parameters.debug()) {
			msg << "Initial Diagonalization of CIS Matrix:\n Lowest Eigenvalues are \n";
			for (int x = 0; x < std::max(std::min(evals.size(), 10l), long(parameters.guess_excitations())); ++x)
				msg << evals(x) << "\n";
		}

		CCTimer time_assemble(world, "assemble guess vectors");
		// make x functions from amplitudes and virtuals
		// todo: probably not optimal for highly parallel applications
		int iexcitation=0;
		for (int I = 0; I < MCIS.dim(0); ++I) {
			if (iexcitation >= parameters.guess_excitations()) break;

			//const int a = get_vir_idx(I);
			//const int i = get_occ_idx(I);
			if (evals(I) < 0.0 && world.rank() == 0)
				msg.warning("NEGATIVE EIGENVALUE IN INITIAL DIAGONALIZATION: CHECK YOUR REFERENCE!\n");

			if (evals(I) < 1.e-5) {
				if (parameters.debug()) msg << "skipping root " << evals(I) << " \n";
				continue;
			}

			xfunctions[iexcitation].omega = evals(I);
			xfunctions[iexcitation].excitation = iexcitation;

			for (int J = 0; J < MCIS.dim(1); ++J) {

				const int b = get_vir_idx(J);
				const int j = get_occ_idx(J);
				const double xjb = U(J, I);
				xfunctions[iexcitation].get_vecfunction()[j] += xjb * virtuals[b];
			}
			iexcitation++;
		}
		time_assemble.print();
		CCTimer time_truncate(world, "truncate guess");
		for (auto& x : xfunctions) {
			vector_real_function_3d tmp = x.get_vecfunction();
			truncate(world, tmp, parameters.thresh());
			// should be truncated by shallow copy anyways ... but just to be sure
			x.set_functions(tmp, x.type, parameters.freeze());
		}
		time_truncate.print();

		CCTimer time_symmetrize(world, "symmetrize guess");
		for (auto& x : xfunctions) {
			std::vector<std::string> x_irreps;
			vector_real_function_3d tmp=proj(x.get_vecfunction(),nemo.R_square,x_irreps);
			x.set_functions(tmp,RESPONSE,parameters.freeze());
			for (size_t i=0; i<x_irreps.size(); ++i) {
				std::string reduced=symmetry_projector.reduce(x_irreps[i],orbital_irreps[i])[0];
				if (not ((reduced==x.irrep) or (reduced=="null") or (x.irrep=="null"))) {
					print("reduced, irrep",reduced,x.irrep);
					MADNESS_EXCEPTION("inconsistent symmetry in x vector\n\n",0);
				}
				if (reduced!="null") x.irrep=reduced;
			}
		}
		time_symmetrize.print();

	}
	if (parameters.debug()) {
		Tensor<double> S = make_overlap_matrix(xfunctions);

		msg << "Overlap matrix of guess:\n" << S << "\n";
	}
	print_xfunctions(xfunctions, true);
	msg << "created " << xfunctions.size() << " guess vectors\n";

	time.print();
	return xfunctions;
}
/// canonicalize a set of orbitals (here the virtuals for the guess)

/// @param[out]	veps	orbital energies of the virtuals
vector_real_function_3d TDHF::canonicalize(const vector_real_function_3d& v, Tensor<double>& veps)const{
	CCTimer time(world,"canonicalize");

	Fock F(world, &nemo);
	const vector_real_function_3d vbra=make_bra(v);
	Tensor<double> Fmat = F(vbra,v);

	Tensor<double> S = matrix_inner(world, vbra, v);
	Tensor<double> occ(v.size());
	occ=1.0;
	if(parameters.debug()) msg << "Canonicalize: Fock Matrix\n" << Fmat(Slice(0,std::min(10,int(v.size()))-1),Slice(0,std::min(10,int(v.size()))-1));
	if(parameters.debug()) msg << "Canonicalize: Overlap Matrix\n" << S(Slice(0,std::min(10,int(v.size()))-1),Slice(0,std::min(10,int(v.size()))-1));
	Tensor<double> U = nemo.get_calc()->get_fock_transformation(world, S, Fmat, veps, occ, std::min(parameters.thresh(),1.e-4));
	vector_real_function_3d result = madness::transform(world, v, U);
	time.print();
	return result;
}
/// compute the CIS matrix for a given set of virtuals
Tensor<double> TDHF::make_cis_matrix(const vector_real_function_3d virtuals,
		const Tensor<double>& veps)const{

	CCTimer time_cis(world, "make CIS matrix");

	// the cis matrix is indexed by ij and ab
	// we will use the combined indixes from ia and jb named I and J
	// in order to not be confused we use the following helper functions
	const int nocc = get_active_mo_ket().size();
	// determines for which orbitals (couting from the HOMO downwards) the off-diagonal elements will be computed
	// this simplifies the guess
	int active_guess_orbitals = parameters.guess_active_orbitals();
	const int nvirt = virtuals.size();
	auto get_com_idx = [nvirt](int i, int a) { return i*nvirt+a; };
	auto get_vir_idx = [nvirt](int I) {return I%nvirt;};
	auto get_occ_idx = [nvirt](int I) {return I/nvirt;};
	auto delta = [](int x, int y) {if (x==y) return 1; else return 0;};


	const int dim=(virtuals.size()*nocc);
	msg << "CIS-Matrix for guess calculation will be of size " << dim << "x" << dim << "\n";
	// the number of the matrix where elements which are not determined by orbital energies and the fock matrix are computed (controlled over active_guess_orbitals parameter)
	const int dim2=(virtuals.size()*active_guess_orbitals);
	if(dim2<dim) msg << "Effective size through neglect of some orbitals will be: " << dim2 << "x" << dim2 << "\n";
	const int start_ij = nocc-active_guess_orbitals;
	Tensor<double> MCIS(dim,dim);

	// make CIS matrix
	// first do the "diagonal" entries
	if(nemo.get_calc()->param.do_localize()){

		// make bra elements
		const vector_real_function_3d virtuals_bra = make_bra(virtuals);

		// make Fock Matrix of virtuals for diagonal elements
		Fock F(world, &nemo);
		Tensor<double> Fmat = F(virtuals_bra, virtuals);

		if (parameters.debug()) {
			const int dim = std::min(10,int(virtuals.size()));
			msg << "Debug Part of Virtual Fock Matrix\n" << Fmat(Slice(0,dim-1),Slice(0,dim-1)) << "\n";

			Tensor<double> S = matrix_inner(world, virtuals_bra, virtuals);
			msg << "Debug Overlap of virtuals\n" << S(Slice(0,dim-1),Slice(0,dim-1)) << "\n";
		}

		Tensor<double> Focc = F(get_active_mo_bra(),get_active_mo_ket());
		for(int I=0;I<dim;++I){
			const int a=get_vir_idx(I);
			const int i=get_occ_idx(I);
			for(int J=0;J<dim;++J){
				const int b=get_vir_idx(J);
				const int j=get_occ_idx(J);
				MCIS(I,J) = Fmat(a,b)*delta(i,j)-Focc(i,j)*delta(a,b);
			}
		}

	}else{	// canonical case with virtual orbital energies only
		for(int I=0;I<dim;++I){
			const int a=get_vir_idx(I);
			const int i=get_occ_idx(I);
			MCIS(I,I) = veps(a)-get_orbital_energy(i+parameters.freeze());
		}
	}

	if(not parameters.guess_diag()){
		const vector_real_function_3d virtuals_bra = make_bra(virtuals);

		int I = -1; // combined index from i and a, start is -1 so that initial value is 0 (not so important anymore since I dont use ++I)
		for (size_t i = start_ij; i < get_active_mo_ket().size(); ++i) {
			const real_function_3d brai = get_active_mo_bra()[i];
			const vector_real_function_3d igv = g12(brai * virtuals);
			for (size_t a = 0; a < virtuals.size(); ++a) {
				I=get_com_idx(i,a);
				int J =-1;
				for (size_t j = start_ij; j < get_active_mo_ket().size(); ++j) {
					const real_function_3d braj =get_active_mo_bra()[j];
					for (size_t b = 0; b < virtuals.size(); ++b) {
						J=get_com_idx(j,b);
						if(J<=I){
							const real_function_3d igj = g12(mo_bra_(i+parameters.freeze()),mo_ket_(j+parameters.freeze())); // use exchange intermediate
							const double rIJ = 2.0 * inner(braj * virtuals[b], igv[a]) - inner(virtuals_bra[a] * virtuals[b],igj);
							MCIS(J,I) += rIJ;
							MCIS(I,J) += rIJ;
						}
					}
				}
			}
		}
	}
	if (parameters.debug()) {
		int sdim=std::min(int(MCIS.dim(0)),10);
		msg << "Part of the CIS Matrix:\n" << MCIS(Slice(dim-sdim,-1),Slice(dim-sdim,-1)) << "\n";
		if(parameters.debug()) msg << "Debug: Full CIS Matrix:\n" << MCIS<< "\n";
	}

	// test if symmetric
	if (parameters.debug()) {
            const double symm_norm = (MCIS - transpose(MCIS)).normf();
            msg << "Hermiticity of CIS Matrix:\n" << "||MCIS-transpose(MCIS)||=" << symm_norm << "\n";
            
            if (symm_norm > 1.e-4) {
                int sliced_dim = 8;
                if (8 > MCIS.dim(0))
                    sliced_dim = MCIS.dim(0);
                
                msg << "first " << sliced_dim << "x" << sliced_dim << " block of MCIS Matrix\n" << MCIS(_, Slice(sliced_dim - 1, sliced_dim - 1));
            }
	}
	time_cis.info();

	return MCIS;
}

bool TDHF::initialize_singles(CC_vecfunction &singles,const FuncType type,const int ex) const {
	MADNESS_ASSERT(singles.size()==0);
	bool restarted = false;

	std::vector<CCFunction> vs;
	for(size_t i=parameters.freeze();i<mo_ket_.size();i++){
		CCFunction single_i;
		single_i.type=type;
		single_i.i = i;
		std::string name;
		if(ex<0) name = single_i.name();
		else name = std::to_string(ex)+"_"+single_i.name();
		real_function_3d tmpi = real_factory_3d(world);
		print("trying to load function ",name);
		const bool found=load_function<double,3>(tmpi,name);
		if(found) restarted = true;
		else msg.output("Initialized " + single_i.name()+" of type " + assign_name(type) +" as zero-function");
		single_i.function = copy(tmpi);
		vs.push_back(single_i);
	}

	singles = CC_vecfunction(vs,type);
	if(type==RESPONSE) singles.excitation=ex;

	return restarted;
}





/// compute the oscillator strength in the length representation

/// the oscillator strength is given by
/// \f[
/// f = 2/3 * \omega |<x | \vec \mu | i >| ^2 * 2
/// \f]
/// where \f$ x \f$ is the excited state, and \f$ i \f$ is the ground state
/// @param[in]  root    a converged root
double TDHF::oscillator_strength_length(const CC_vecfunction& x) const {
	Tensor<double> mu_if(3);
	for (int idim=0; idim<3; idim++) {
		real_function_3d ri = real_factory_3d(world).functor(guessfactory::PolynomialFunctor(idim));
		plot_plane(world,ri,"asd");
		vector_real_function_3d amo_times_x=ri*get_active_mo_bra();
		Tensor<double> a=inner(world,amo_times_x,x.get_vecfunction());
		mu_if(idim)=a.sum();
	}
	const double f= 2.0/3.0 * x.omega * mu_if.sumsq() * 2.0;
	return f;
}

/// compute the oscillator strength in the velocity representation

/// the oscillator strength is given by
/// \f[
/// f = 2/(3 * \omega) |<x | \vec p | i >| ^2 * 2
/// \f]
/// where \f$ x \f$ is the excited state, and \f$ i \f$ is the ground state
/// @param[in]  root    a converged root
double TDHF::oscillator_strength_velocity(const CC_vecfunction& x) const {
	Tensor<double> p_if(3);
	// compute the derivatives of the MOs in all 3 directions
	const vector_real_function_3d Rroot=nemo.R*x.get_vecfunction();
	const vector_real_function_3d Rnemo=nemo.R*get_active_mo_ket();

	for (int idim=0; idim<3; idim++) {
		real_derivative_3d D = free_space_derivative<double,3>(world, idim);
		vector_real_function_3d Damo=apply(world,D,Rnemo);
		Tensor<double> a=inner(world,Damo,Rroot);
		p_if(idim)=a.sum();
	}
	const double f= 2.0/(3.0 * x.omega) * p_if.sumsq() * 2.0;
	return f;
}


/// analyze the root: oscillator strength and contributions from occ
void TDHF::analyze(const std::vector<CC_vecfunction> &x) const {

	const size_t noct=get_active_mo_ket().size();

	for (const CC_vecfunction& root : x) {

		const vector_real_function_3d Rroot=nemo.R*root.get_vecfunction(); // reintroduce the nuclear correlation factor
		std::vector<double> norms=norm2s(world,Rroot);

		// compute the oscillator strengths and dominant contributions
		double osl=this->oscillator_strength_length(root);
		double osv=this->oscillator_strength_velocity(root);

		msg << std::scientific << std::setprecision(10) << std::setw(20);

			msg<< "excitation energy for root "
					<< std::fixed << std::setprecision(1) << root.excitation <<": "
					<< std::fixed << std::setprecision(10) << root.omega << " Eh         "
					<< root.omega*constants::hartree_electron_volt_relationship << " eV\n";
			msg << std::scientific;
			if(world.rank()==0)print("  oscillator strength (length)    ", osl);
			if(world.rank()==0)print("  oscillator strength (velocity)  ", osv);
			// print out the most important amplitudes
			if(world.rank()==0)print("  dominant contributions ");

		for (std::size_t p=0; p<noct; ++p) {
			const double amplitude=norms[p]*norms[p];
			if ((amplitude > 0.1)) {
				msg << "    norm(x_"<<p+parameters.freeze()<<") **2  ";
				std::cout.width(10); std::cout.precision(6);
				msg << amplitude << "\n";
			}
		}
		if (world.rank()==0) print(" ");
	}

	// compute the transition densities
	const vector_real_function_3d bra_oct=get_active_mo_bra();
	for (std::size_t i=0; i<x.size(); ++i) {
		const vector_real_function_3d root=x[i].get_vecfunction();
		const real_function_3d td=dot(world,root,bra_oct);
		const double trace=td.trace();
		if (world.rank()==0) print("trace over transition density",i,trace);
		save(td,"transition_density_"+std::to_string(i));
	}
}

/// auto assigns all parameters which where not explicitly given and which depend on other parameters of the reference calculation
//void TDHF::Parameters::complete_with_defaults(const std::shared_ptr<SCF>& scf) {
void TDHF::Parameters::set_derived_values(const std::shared_ptr<SCF>& scf) {
	double thresh=FunctionDefaults<3>::get_thresh();

	set_derived_value("econv",scf->param.econv());
	set_derived_value("dconv",sqrt(get<double>("econv"))*0.1);
	set_derived_value("guess_econv",econv()*10.0);
	set_derived_value("guess_dconv",dconv()*10.0);

	set_derived_value("iterating_excitations",std::min(excitations(),std::size_t(4)));
	set_derived_value("guess_excitations",std::min(excitations() + iterating_excitations(),2*excitations()));


	set_derived_value("guess_occ_to_virt",scf->amo.size()-freeze());
	set_derived_value("guess_active_orbitals",scf->amo.size()-freeze());

    set_derived_value("lo",scf->molecule.smallest_length_scale());

}

/// check consistency of the input parameters
void TDHF::check_consistency() const {

	// check if the requested irrep is present in the computational point group
	const std::vector<std::string> irreps=nemo.get_symmetry_projector().get_table().mullikan_;
	if (find(irreps.begin(),irreps.end(),parameters.irrep())==irreps.end()
			and (parameters.irrep()!="all")) {
		print("irrep ",parameters.irrep(), " is not contained in point group ",
				nemo.get_symmetry_projector().get_table().schoenflies_,"\n\n");
		MADNESS_EXCEPTION("\ninconsistent input paramters\n\n",1);
	}
}

<<<<<<< HEAD
/// todo: read_from_file compatible with dist. memory computation
void TDHF::Parameters::read_from_file(const std::string input, const std::string& key) {
	{
		// get the parameters from the input file
		std::ifstream f(input.c_str());
		position_stream(f, key);
		std::string s;
		while (f >> s) {
			//std::cout << "input tag is: " << s << std::endl;
			std::transform(s.begin(), s.end(), s.begin(), ::tolower);
			//std::cout << "transformed input tag is: " << s << std::endl;
			if (s == "end")
				break;
			else if (s == "thresh") f >> thresh;
			else if (s == "freeze") f >> freeze;
			else if (s == "irrep") f >> irrep;
			else if (s == "no_compute")
				f >> std::boolalpha >> no_compute;
			else if (s == "debug")
				f >> std::boolalpha >> debug;
			else if (s == "plot") plot=assign_bool(f);
			else if (s == "restart") {
				size_t tmp;
				f >> tmp;
				restart.push_back(tmp);
			} else if (s == "exop" or s == "guess_exop") {
				std::string tmp;
				char buf[1024];
				f.getline(buf, sizeof(buf));
				tmp = buf;
				exops.push_back(tmp);
			} else if (s == "calculation") {
				f >> calculation;
			} else if (s == "guess_occ_to_virt")
				f >> guess_occ_to_virt;
			else if(s =="guess_cm")
				f >> guess_cm;
			else if (s == "guess_active_orbitals")
				f >> guess_active_orbitals;
			else if (s == "guess_diag")
				guess_diag=assign_bool(f);
			else if (s == "guess_excitations")
				f >> guess_excitations;
			else if (s == "excitations")
				f >> excitations;
			else if (s == "iterating_excitations")
				f >> iterating_excitations;
			else if (s=="guess_excitation_operators" or  s== "guess_excitation_operators")
				f >> guess_excitation_operators;
			else if (s == "dconv_guess" or s=="guess_dconv")
				f >> guess_dconv;
			else if (s == "dconv")
				f >> dconv;
			else if (s == "econv_guess" or s=="guess_econv")
				f >> guess_econv;
			else if (s == "econv")
				f >> econv;
			else if (s == "store_potential")
				store_potential=assign_bool(f);
			else if (s == "iter_max" or s =="maxiter")
				f >> maxiter;
			else if (s == "iter_guess" or s=="guess_maxiter" or s=="maxiter_guess")
				f >> guess_maxiter;
			else if (s == "damping_width")
				f >> damping_width;
			else if (s == "triplet")
				triplet=assign_bool(f);
			else if (s == "do_oep")
				do_oep=assign_bool(f);
			else if (s == "kain_subspace" or s=="kain")
				f>>kain_subspace;
			else if (s == "keyval") {
				std::string key, val;
				f >> key;
				f >> val;
				generalkeyval.insert(std::make_pair(key, val));
			} else {
				std::cout << "UNKNOWN KEYWORD: " << s << "\n";
				continue;
			}
		}
	}
}

void TDHF::Parameters::print(World& world) const {
	if (world.rank() == 0) {
		std::cout << std::setfill('-') << std::setw(50) << std::setfill('-') << "\n";
		std::cout << std::setfill(' ');
		std::cout << "TDHF PARAMETERS:\n";
		std::cout << std::setfill('-') << std::setw(50) << std::setfill('-') << "\n";
		std::cout << std::setfill(' ');
		std::cout << std::scientific << std::setprecision(2);
		std::cout << "thresh               :" << thresh << std::endl;
		std::cout << "calculation          :" << calculation << std::endl;
		std::cout << "freeze               :" << freeze << std::endl;
		std::cout << "irrep                :" << irrep << std::endl;
		std::cout << "excitations          :" << excitations << std::endl;
		std::cout << "guess_excitations    :" << guess_excitations << std::endl;
		std::cout << "iterating_excitations:" << iterating_excitations << std::endl;
		std::cout << "dconv                :" << dconv << std::endl;
		std::cout << "econv                :" << econv << std::endl;
		std::cout << "store_potential      :" << store_potential << std::endl;
		std::cout << "maxiter              :" << maxiter << std::endl;
		std::cout << "triplet              :" << triplet << std::endl;
		std::cout << "do_oep (with alda)   :" << do_oep << std::endl;
		if (kain_subspace > 0)
			std::cout << "kain_subspace        :" << kain_subspace << std::endl;
		else
			std::cout << "no kain is used\n";
		std::cout << std::setfill('-') << std::setw(50) << std::setfill('-') << "\n";
		std::cout << "Parameters for the guess:\n";
		std::cout << std::setfill('-') << std::setw(50) << std::setfill('-') << "\n";
		std::cout << std::setfill(' ');
		std::cout << "guess_excitation_operators       :" << guess_excitation_operators << std::endl;
		std::cout << "guess_diag           :" << guess_diag << std::endl;
		if(guess_maxiter==0){
			std::cout << "guess_maxiter    :"  << "no iteration of guess" << std::endl;
		}else{
			std::cout << "guess_dconv          :" << guess_dconv << std::endl;
			std::cout << "guess_econv          :" << guess_econv << std::endl;
			std::cout << "guess_maxiter        :" << guess_maxiter << std::endl;
		}
		if(guess_diag==false) std::cout << "guess_active_orbitals:" << guess_active_orbitals << std::endl;
		// if this is the case then virtuals are generated
		if(guess_excitation_operators!="scf" and guess_excitation_operators!="extern"){
			std::cout << std::setfill('-') << std::setw(50) << std::setfill('-') << "\n";
			std::cout << "Parameters for the generation of virtuals\nby multiplying excitation operators to the occupied orbitals\n";
			std::cout << std::setfill('-') << std::setw(50) << std::setfill('-') << "\n";
			std::cout << std::setfill(' ');
			std::cout << "guess_occ_to_virt    :" << guess_occ_to_virt << std::endl;
			std::cout << "damping_width        :" << damping_width << std::endl;
			std::cout << "guess_cm             :" << guess_cm << std::endl;
			if(guess_excitation_operators!="custom") 		std::cout << "predefined excitation operators are " << guess_excitation_operators << std::endl;
			else std::cout << "custom excitation operators are \n" << exops << "\n";
		}

		std::cout << std::setfill('-') << std::setw(50) << std::setfill('-') << "\n";
		std::cout << std::setfill(' ');
		if (generalkeyval.size() > 0) {
			std::cout << "Also found the following general key-value pairs:\n";
			for (const auto x : generalkeyval)
				std::cout << x.first << " : " << x.second;
			std::cout << "\n\n";
		}
	}
}

TDHF::~TDHF() {
	// TODO Auto-generated destructor stub
}
=======
>>>>>>> e523d7c9

} /* namespace madness */<|MERGE_RESOLUTION|>--- conflicted
+++ resolved
@@ -604,7 +604,7 @@
 	const real_function_3d alpha_density=0.5*nemo.R_square*nemo_density;
 
 	real_function_3d voep=real_factory_3d(world);
-	if (parameters.do_oep) load(voep,"OEPapprox_final");
+	if (parameters.do_oep()) load(voep,"OEPapprox_final");
 
 
 
@@ -651,7 +651,7 @@
 		}else Vpsi1=Jx;
 
 		// add exchange if demanded
-		bool do_hf=(hf_coeff!=0.0) and (not parameters.do_oep);
+		bool do_hf=(hf_coeff!=0.0) and (not parameters.do_oep());
 		if(do_hf){
 			CCTimer timeKx(world,"Kx");
 			Exchange K=Exchange(world,&nemo,0).small_memory(false);
@@ -662,7 +662,7 @@
 			timeKx.info(parameters.debug());
 		}
 
-		if (parameters.do_oep) {
+		if (parameters.do_oep()) {
 			Vpsi1=Vpsi1+voep*x.get_vecfunction();
 		}
 
@@ -706,7 +706,7 @@
 		else Vpsi2 = Jp(active_mo)+XCp;
 		timeJ.info(parameters.debug());
 		// Exchange Part
-		bool do_hf=(hf_coeff!=0.0) and (not parameters.do_oep);
+		bool do_hf=(hf_coeff!=0.0) and (not parameters.do_oep());
 		if(do_hf){
 			CCTimer timeK(world,"pK");
 			vector_real_function_3d Kp;
@@ -727,8 +727,8 @@
 		}
 
 		/// use alda approximation for the dft kernel
-		if (parameters.do_oep) {
-			const XCOperator xc(world,"lda_x", not nemo.get_calc()->param.spin_restricted,alpha_density,alpha_density);
+		if (parameters.do_oep()) {
+			const XCOperator xc(world,"lda_x", not nemo.get_calc()->param.spin_restricted(),alpha_density,alpha_density);
 			real_function_3d gamma=xc.apply_xc_kernel(density_pert);
 			vector_real_function_3d XCp=truncate(gamma*active_mo);
 			Vpsi2=Vpsi2+XCp;
@@ -1614,158 +1614,5 @@
 	}
 }
 
-<<<<<<< HEAD
-/// todo: read_from_file compatible with dist. memory computation
-void TDHF::Parameters::read_from_file(const std::string input, const std::string& key) {
-	{
-		// get the parameters from the input file
-		std::ifstream f(input.c_str());
-		position_stream(f, key);
-		std::string s;
-		while (f >> s) {
-			//std::cout << "input tag is: " << s << std::endl;
-			std::transform(s.begin(), s.end(), s.begin(), ::tolower);
-			//std::cout << "transformed input tag is: " << s << std::endl;
-			if (s == "end")
-				break;
-			else if (s == "thresh") f >> thresh;
-			else if (s == "freeze") f >> freeze;
-			else if (s == "irrep") f >> irrep;
-			else if (s == "no_compute")
-				f >> std::boolalpha >> no_compute;
-			else if (s == "debug")
-				f >> std::boolalpha >> debug;
-			else if (s == "plot") plot=assign_bool(f);
-			else if (s == "restart") {
-				size_t tmp;
-				f >> tmp;
-				restart.push_back(tmp);
-			} else if (s == "exop" or s == "guess_exop") {
-				std::string tmp;
-				char buf[1024];
-				f.getline(buf, sizeof(buf));
-				tmp = buf;
-				exops.push_back(tmp);
-			} else if (s == "calculation") {
-				f >> calculation;
-			} else if (s == "guess_occ_to_virt")
-				f >> guess_occ_to_virt;
-			else if(s =="guess_cm")
-				f >> guess_cm;
-			else if (s == "guess_active_orbitals")
-				f >> guess_active_orbitals;
-			else if (s == "guess_diag")
-				guess_diag=assign_bool(f);
-			else if (s == "guess_excitations")
-				f >> guess_excitations;
-			else if (s == "excitations")
-				f >> excitations;
-			else if (s == "iterating_excitations")
-				f >> iterating_excitations;
-			else if (s=="guess_excitation_operators" or  s== "guess_excitation_operators")
-				f >> guess_excitation_operators;
-			else if (s == "dconv_guess" or s=="guess_dconv")
-				f >> guess_dconv;
-			else if (s == "dconv")
-				f >> dconv;
-			else if (s == "econv_guess" or s=="guess_econv")
-				f >> guess_econv;
-			else if (s == "econv")
-				f >> econv;
-			else if (s == "store_potential")
-				store_potential=assign_bool(f);
-			else if (s == "iter_max" or s =="maxiter")
-				f >> maxiter;
-			else if (s == "iter_guess" or s=="guess_maxiter" or s=="maxiter_guess")
-				f >> guess_maxiter;
-			else if (s == "damping_width")
-				f >> damping_width;
-			else if (s == "triplet")
-				triplet=assign_bool(f);
-			else if (s == "do_oep")
-				do_oep=assign_bool(f);
-			else if (s == "kain_subspace" or s=="kain")
-				f>>kain_subspace;
-			else if (s == "keyval") {
-				std::string key, val;
-				f >> key;
-				f >> val;
-				generalkeyval.insert(std::make_pair(key, val));
-			} else {
-				std::cout << "UNKNOWN KEYWORD: " << s << "\n";
-				continue;
-			}
-		}
-	}
-}
-
-void TDHF::Parameters::print(World& world) const {
-	if (world.rank() == 0) {
-		std::cout << std::setfill('-') << std::setw(50) << std::setfill('-') << "\n";
-		std::cout << std::setfill(' ');
-		std::cout << "TDHF PARAMETERS:\n";
-		std::cout << std::setfill('-') << std::setw(50) << std::setfill('-') << "\n";
-		std::cout << std::setfill(' ');
-		std::cout << std::scientific << std::setprecision(2);
-		std::cout << "thresh               :" << thresh << std::endl;
-		std::cout << "calculation          :" << calculation << std::endl;
-		std::cout << "freeze               :" << freeze << std::endl;
-		std::cout << "irrep                :" << irrep << std::endl;
-		std::cout << "excitations          :" << excitations << std::endl;
-		std::cout << "guess_excitations    :" << guess_excitations << std::endl;
-		std::cout << "iterating_excitations:" << iterating_excitations << std::endl;
-		std::cout << "dconv                :" << dconv << std::endl;
-		std::cout << "econv                :" << econv << std::endl;
-		std::cout << "store_potential      :" << store_potential << std::endl;
-		std::cout << "maxiter              :" << maxiter << std::endl;
-		std::cout << "triplet              :" << triplet << std::endl;
-		std::cout << "do_oep (with alda)   :" << do_oep << std::endl;
-		if (kain_subspace > 0)
-			std::cout << "kain_subspace        :" << kain_subspace << std::endl;
-		else
-			std::cout << "no kain is used\n";
-		std::cout << std::setfill('-') << std::setw(50) << std::setfill('-') << "\n";
-		std::cout << "Parameters for the guess:\n";
-		std::cout << std::setfill('-') << std::setw(50) << std::setfill('-') << "\n";
-		std::cout << std::setfill(' ');
-		std::cout << "guess_excitation_operators       :" << guess_excitation_operators << std::endl;
-		std::cout << "guess_diag           :" << guess_diag << std::endl;
-		if(guess_maxiter==0){
-			std::cout << "guess_maxiter    :"  << "no iteration of guess" << std::endl;
-		}else{
-			std::cout << "guess_dconv          :" << guess_dconv << std::endl;
-			std::cout << "guess_econv          :" << guess_econv << std::endl;
-			std::cout << "guess_maxiter        :" << guess_maxiter << std::endl;
-		}
-		if(guess_diag==false) std::cout << "guess_active_orbitals:" << guess_active_orbitals << std::endl;
-		// if this is the case then virtuals are generated
-		if(guess_excitation_operators!="scf" and guess_excitation_operators!="extern"){
-			std::cout << std::setfill('-') << std::setw(50) << std::setfill('-') << "\n";
-			std::cout << "Parameters for the generation of virtuals\nby multiplying excitation operators to the occupied orbitals\n";
-			std::cout << std::setfill('-') << std::setw(50) << std::setfill('-') << "\n";
-			std::cout << std::setfill(' ');
-			std::cout << "guess_occ_to_virt    :" << guess_occ_to_virt << std::endl;
-			std::cout << "damping_width        :" << damping_width << std::endl;
-			std::cout << "guess_cm             :" << guess_cm << std::endl;
-			if(guess_excitation_operators!="custom") 		std::cout << "predefined excitation operators are " << guess_excitation_operators << std::endl;
-			else std::cout << "custom excitation operators are \n" << exops << "\n";
-		}
-
-		std::cout << std::setfill('-') << std::setw(50) << std::setfill('-') << "\n";
-		std::cout << std::setfill(' ');
-		if (generalkeyval.size() > 0) {
-			std::cout << "Also found the following general key-value pairs:\n";
-			for (const auto x : generalkeyval)
-				std::cout << x.first << " : " << x.second;
-			std::cout << "\n\n";
-		}
-	}
-}
-
-TDHF::~TDHF() {
-	// TODO Auto-generated destructor stub
-}
-=======
->>>>>>> e523d7c9
 
 } /* namespace madness */