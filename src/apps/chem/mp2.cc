/*
 This file is part of MADNESS.

 Copyright (C) 2007,2010 Oak Ridge National Laboratory

 This program is free software; you can redistribute it and/or modify
 it under the terms of the GNU General Public License as published by
 the Free Software Foundation; either version 2 of the License, or
 (at your option) any later version.

 This program is distributed in the hope that it will be useful,
 but WITHOUT ANY WARRANTY; without even the implied warranty of
 MERCHANTABILITY or FITNESS FOR A PARTICULAR PURPOSE. See the
 GNU General Public License for more details.

 You should have received a copy of the GNU General Public License
 along with this program; if not, write to the Free Software
 Foundation, Inc., 59 Temple Place, Suite 330, Boston, MA 02111-1307 USA

 For more information please contact:

 Robert J. Harrison
 Oak Ridge National Laboratory
 One Bethel Valley Road
 P.O. Box 2008, MS-6367

 email: harrisonrj@ornl.gov
 tel:   865-241-3937
 fax:   865-572-0680

 $Id$
 */
/*!
 \file mp2.h
 \brief Solves molecular MP2 equations
 \defgroup Solves molecular MP2 equations
 \ingroup examples

 The source is
 <a href=http://code.google.com/p/m-a-d-n-e-s-s/source/browse/local/trunk/src/apps/examples/mp2.h>here</a>.


 */

#include <chem/mp2.h>
#include <madness/mra/mra.h>
#include <madness/mra/lbdeux.h>
#include <chem/SCF.h>
#include <examples/nonlinsol.h>
#include <chem/projector.h>
#include <chem/correlationfactor.h>
#include <chem/nemo.h>

#include <iostream>

static const double dcut = 1.e-7;
static const double lo = 1.e-6;
static const double bsh_eps = 1.e-7;

using namespace madness;

namespace madness {

	/// do some load-balancing

	/// @param[in]	f		the function we want to distribute evenly
	/// @param[in]	leaf	if true: weigh leaf nodes only; if false: weigh internal nodes only
	void load_balance(const real_function_6d& f, const bool leaf) {
		LoadBalanceDeux<6> lb(f.world());
		if (leaf)
			lb.add_tree(f, LBCost(1.0, 0.1));
		else
			lb.add_tree(f, LBCost(0.001, 1.0));
		FunctionDefaults<6>::redistribute(f.world(), lb.load_balance(2.0, false));
	}

	/// ctor
	MP2::MP2(World& world, const std::string& input) :
			world(world), param(input.c_str()), corrfac(world), correlation_energy(
					0.0), coords_sum(-1.0), do_coupling(false), Q12(world), intermediates() {

		{
			std::shared_ptr<SCF> calc = std::shared_ptr<SCF>(
					new SCF(world, input.c_str()));

			// get parameters form input file for hf
			if (world.rank() == 0)
				print("accuracy from dft will be overriden by mp2 to 0.01*thresh");
			calc->set_protocol<6>(world, thresh());
			calc->param.econv = thresh() * 0.01;
			calc->set_protocol<3>(world, calc->param.econv);

			// override computed parameters if they are provided explicitly
			double eprec = calc->param.econv * 0.1;

			std::ifstream f(input.c_str());
			position_stream(f, "geometry");
			std::string s;
			while (std::getline(f, s)) {
				std::istringstream ss(s);
				std::string tag;
				ss >> tag;
				if (tag == "end")
					break;
				else if (tag == "eprec")
					ss >> eprec;
				else
					continue;
			}

			calc->molecule.set_eprec(eprec);
			if (world.rank() == 0)
				calc->molecule.print();

			hf = std::shared_ptr<HartreeFock>(new HartreeFock(world, calc));
			poisson = std::shared_ptr<real_convolution_3d>(
					CoulombOperatorPtr(world, 0.0001, calc->param.econv));

			corrfac = CorrelationFactor(world, 1.0, dcut, calc->molecule);
			nuclear_corrfac = hf->nemo_calc.nuclear_correlation;

		}

		// print some output for the user
		if (world.rank() == 0) {
			hf->get_calc().param.print(world);
			this->print_info(world);
		}

		// check the user input for consistency
		param.check_input(hf);

		// initialize the electron pairs and store restart info
		// or load previous restart information
		for (int i = param.freeze; i < hf->nocc(); ++i) {
			for (int j = i; j < hf->nocc(); ++j) {
				std::pair<int, int> key = std::make_pair(i, j);
				pairs.insert(std::make_pair(key, ElectronPair(i, j)));
				if (param.restart)
					pair(i, j).load_pair(world);
			}
		}

		if (world.rank() == 0)
			intermediates = Intermediates(world, input);
		world.gop.broadcast_serializable(intermediates, 0);

	}

	/// return the molecular correlation energy energy (without the HF energy)
	double MP2::value() {
		hf->value();		// make sure the reference is converged

		return value(hf->get_calc().molecule.get_all_coords());
	}

	/// return the molecular correlation energy as a function of the coordinates
	double MP2::value(const Tensor<double>& x) {

		// fast return if the MP2 energy is already solved at this geometry
		double xsq = x.sumsq();
		if (xsq == coord_chksum())
			return correlation_energy;

		// make sure HF used the same geometry as we do
		coords_sum = xsq;
		MADNESS_ASSERT(std::fabs(coord_chksum() - hf->coord_chksum()) < 1.e-14);

		// set all orbitals spaces
		// When a nuclear correlation factor is used the residual equations
		// are similarity transformed. Therefore the orbitals in the
		// projection operator must be set accordingly.
		if (nuclear_corrfac->type() == NuclearCorrelationFactor::None) {
			Q12.set_spaces(hf->get_calc().amo);
		} else {
			// only valid for closed shell
			MADNESS_ASSERT(hf->get_calc().param.spin_restricted);
			const std::vector<real_function_3d>& nemos = hf->nemos();
			const std::vector<real_function_3d>& R2amo = hf->R2orbitals();
			Q12.set_spaces(R2amo, nemos, R2amo, nemos);
			if (world.rank() == 0) {
				print("set orbital spaces for the SO projector");
				print("Q12,R = (1-|nemo><nemo|R2) (1-|nemo><nemo|R2)");
			}
		}

		correlation_energy = 0.0;
		if (world.rank()==0) print("localize ",hf->get_calc().param.localize);

		// compute only one single pair
		if ((param.i > -1) and (param.j > -1)) {
			pair(param.i,param.j)=make_pair(param.i,param.j);	// initialize
			solve_residual_equations(pair(param.i, param.j));	// solve
			correlation_energy += pair(param.i, param.j).e_singlet
					+ pair(param.i, param.j).e_triplet;

		} else {
			// solve the residual equations for all pairs ij
			for (int i = param.freeze; i < hf->nocc(); ++i) {
				for (int j = i; j < hf->nocc(); ++j) {
					pair(i,j)=make_pair(i,j);				// initialize
					solve_residual_equations(pair(i,j));	// solve
					correlation_energy += pair(i, j).e_singlet
								+ pair(i, j).e_triplet;
				}
			}
			if (world.rank()==0) {
				printf("current decoupled mp2 energy %12.8f\n",
						correlation_energy);
			}

			// if orbitals are not canonical do the macro iterations
			// coupling all the pair functions
			if (hf->get_calc().param.localize) {
				solve_coupled_equations(pairs);
				do_coupling=true;
				param.maxiter=1;	// number of microiterations
				for (int macro_iter=0; macro_iter<7; macro_iter++) {
					correlation_energy=0.0;
					for (int i = param.freeze; i < hf->nocc(); ++i) {
						for (int j = i; j < hf->nocc(); ++j) {
							pair(i,j).iteration=0;
							pair(i,j).converged=false;
							solve_residual_equations(pair(i,j));
							correlation_energy += pair(i, j).e_singlet
									+ pair(i, j).e_triplet;
						}
					}
					if (world.rank()==0) {
						printf("current coupled mp2 energy   %12.8f\n",
								correlation_energy);
					}
				}
			}
		}
		return correlation_energy;
	}

	/// print the SCF parameters
	void MP2::print_info(World& world) const {
		if (world.rank() == 0) {
			madness::print("\n === MP2 info === \n");
			madness::print("         MP2 restart ", param.restart);
			madness::print("        threshold 3D ",
					FunctionDefaults<3>::get_thresh());
			madness::print("        threshold 6D ",
					FunctionDefaults<6>::get_thresh());
			madness::print("    threshold energy ", param.thresh_);
			madness::print("  threshold residual ", param.dconv_);
			madness::print("     truncation mode ",
					FunctionDefaults<6>::get_truncate_mode());
			madness::print("         tensor type ",
					FunctionDefaults<6>::get_tensor_type());
			madness::print("           facReduce ",
					GenTensor<double>::fac_reduce());
			madness::print("    max displacement ",
					Displacements<6>::bmax_default());
			madness::print("     apply randomize ",
					FunctionDefaults<6>::get_apply_randomize());
			if (param.i >= 0 and param.j >= 0) {
				madness::print("      computing pair ", param.i, param.j);
			} else if (param.i < 0 and param.j < 0) {
				if (param.freeze == 0)
					madness::print("   # frozen orbitals ", "none");
				if (param.freeze > 0)
					madness::print("   # frozen orbitals ", 0, " to ",
							param.freeze - 1);
				madness::print(" correlated orbitals ", param.freeze, " to ",
						hf->nocc() - 1);
			}
			madness::print("   max KAIN subspace ", param.maxsub);
		}
	}

	/// solve the residual equation for electron pair (i,j)
	void MP2::solve_residual_equations(ElectronPair& result) const {

		if (result.converged) {
			result.print_energy();
			return;
		}

		const int i=result.i;
		const int j=result.j;

		if (world.rank() == 0) printf("\n\nsolving electron pair (%d, %d)\n\n", i, j);
		guess_mp1_3(result);
		result.store_pair(world);

		double energy = compute_energy(result);
		if (world.rank() == 0)
			printf("finished with prep step at time %6.1fs with energy %12.8f\n\n",
					wall_time(), energy);

		// the Green's function depends on the zeroth order energy, which is the sum
		// of the orbital energies of orbitals i and j
		//  -2.0 G = (T - e_i - e_j) ^ -1
		const double eps = zeroth_order_energy(i, j);
		if (world.rank()==0) print("eps in green:  ", eps);
		real_convolution_6d green = BSHOperator<6>(world, sqrt(-2 * eps), lo,
				bsh_eps);

		NonlinearSolverND<6> solver(param.maxsub);
		solver.do_print = (world.rank() == 0);
		// increment iteration counter upon entry
		for (++result.iteration; result.iteration <= param.maxiter; ++result.iteration) {

			// apply the convolution
			real_function_6d vphi = multiply_with_0th_order_Hamiltonian(
					result.function, i, j);

			vphi.scale(-2.0).truncate();
			load_balance(vphi, false);

			real_function_6d tmp = green(vphi);	// green is destructive
			tmp.print_size("GV psi");

			// we have to solve this equation:
			// psi1 = psi0 + GVpsi1 <=> psi0 + GVpsi1 - psi1 = r =0
			tmp = (Q12(result.constant_term + tmp)).truncate();

			real_function_6d residual = result.function - tmp;
			result.function = Q12(solver.update(tmp, residual));
			const double rnorm = residual.norm2();
			const double fnorm = result.function.norm2();
			if (world.rank() == 0)
				printf("norm2 of psi, residual %12.8f %12.8f\n", fnorm, rnorm);

			double old_energy = energy;
			energy = compute_energy(result);

			result.converged = ((std::abs(old_energy - energy)
					< result.function.thresh() * 0.01) and (rnorm < param.dconv_));
			result.store_pair(world);

			if (world.rank() == 0)
				printf("finished iteration %2d at time %8.1fs with energy %12.8f\n\n",
						result.iteration, wall_time(), energy);

			if (result.converged)
				break;

		}

		// save the converged first order pair function separately for easier access
		std::string name = "pair_" + stringify(i) + stringify(j) + "_psi1_converged";
		save_function(result.function, name);

		// print the final pair energies
		result.print_energy();
	}

	/// solve the coupled MP1 equations for local orbitals
    void MP2::solve_coupled_equations(pairmapT& pairs) const {
    }


	real_function_6d MP2::make_Rpsi(const ElectronPair& pair) const {
		const real_function_3d R = hf->nemo_calc.R;
		real_function_6d Rpair1 = multiply(pair.function, R, 1).truncate();
		real_function_6d Rpair = multiply(Rpair1, R, 2).truncate();
		int i = pair.i, j = pair.j;
		std::string name1 = "pair_" + stringify(i) + stringify(j)
				+ "_Rpsi1_converged";
		save_function(Rpair, name1);
		return Rpair;
	}

	/// compute increments: psi^1 = C + GV C + GVGV C + GVGVGV C + ..

	/// for pre-optimization of the mp1 wave function
	/// no restart option here for now
	/// param[inout]	pair	the electron pair
	/// param[in]		green	the Green's function
	void MP2::increment(ElectronPair& pair, real_convolution_6d& green) {

		// don't mess up if we've already done some iterations!
		if (pair.iteration > 0)
			return;

		if (world.rank() == 0)
			print("computing increments");
		real_function_6d latest_increment;
		load_function(latest_increment, "GVpair");

		for (int ii = 1; ii < 20; ++ii) {

			real_function_6d vphi = multiply_with_0th_order_Hamiltonian(
					latest_increment, pair.i, pair.j);
			load_balance(vphi, false);

			/// apply the convolution
			vphi.scale(-2.0).truncate();
			latest_increment = green(vphi).truncate();		// green is destructive
			latest_increment.print_size(
					"result of applying 0th order Hamiltonian on latest increment");

			latest_increment = Q12(latest_increment);
			pair.function = pair.function + latest_increment;

			// compute the energy
			compute_energy(pair);

			if (world.rank() == 0)
				printf("finished increment %2d at time %.1fs\n\n", ii, wall_time());
			const double residual_norm = latest_increment.norm2();
			if (residual_norm < pair.function.thresh() * 0.01)
				break;
		}
	}

	/// swap particles 1 and 2

	/// param[in]	f	a function of 2 particles f(1,2)
	/// return	the input function with particles swapped g(1,2) = f(2,1)
	real_function_6d MP2::swap_particles(const real_function_6d& f) const {

		// this could be done more efficiently for SVD, but it works decently
		std::vector<long> map(6);
		map[0] = 3;
		map[1] = 4;
		map[2] = 5;	// 2 -> 1
		map[3] = 0;
		map[4] = 1;
		map[5] = 2;	// 1 -> 2
		return mapdim(f, map);
	}

	double MP2::asymmetry(const real_function_6d& f, const std::string s) const {
		return 0.0;
		const real_function_6d ff = swap_particles(f);
		double diff = (ff - f).norm2();
		f.check_symmetry();
		if (world.rank() == 0)
			print("asymmetry of ", s, "  ", diff);
		return diff;
	}

	void MP2::test(const std::string filename) {
		if (world.rank() == 0)
			printf("starting coupling at time %8.1fs\n", wall_time());
		add_local_coupling();
		if (world.rank() == 0)
			printf("ending coupling at time %8.1fs\n", wall_time());
	}

	/// compute the matrix element <ij | g12 Q12 f12 | phi^0>

	/// scales quartically. I think I can get this down to cubically by
	/// setting Q12 = (1 - O1)(1 - O2) = 1- O1(1 - 0.5 O2) - O2 (1 - 0.5 O1)
	/// as for the formulas cf the article mra_molecule
	/// @return 	the energy <ij | g Q f | kl>
	double MP2::compute_gQf(const int i, const int j, ElectronPair& pair) const {

		// for clarity of notation
		const int k = pair.i;
		const int l = pair.j;

		// the ket space
		const real_function_3d& ket_i = hf->nemo(i);
		const real_function_3d& ket_j = hf->nemo(j);

		// the bra space
		const real_function_3d& bra_k = hf->R2orbital(k);
		const real_function_3d& bra_l = hf->R2orbital(l);

		// compute <ij| fg |kl>: do it in 3D as (ik| fg |jl)
		// the operator fg can be rewritten as 1/r12 - f/r12
		// i.e. as poisson kernel and a bsh kernel. Note the
		// the bsh kernel includes a factor of 1/(4 pi)
		const real_function_3d ik = ket_i * bra_k;
		const real_function_3d jl = ket_j * bra_l;

		// make all the operators that we need
		const double fourpi = 4.0 * constants::pi;
		real_convolution_3d fg = BSHOperator<3>(world, corrfac.gamma(), lo,
				bsh_eps / fourpi);
		real_convolution_3d gg = CoulombOperator(world, lo, bsh_eps);
		real_convolution_3d slaterf12 = SlaterF12Operator(world, corrfac.gamma(),
				lo, bsh_eps / fourpi);

		//  < ij | fg | kl >
		const real_function_3d ik_fg = (gg)(ik) - fourpi * fg(ik);
		const double a = inner(ik_fg, jl) / (2.0 * corrfac.gamma());
		if (world.rank() == 0)
			printf("<%d%d | f/r              | %d%d>  %12.8f\n", i, j, k, l, a);

		// compute <ij| f (O1 + O2) g | ij>

		// compute bra space xi(ik,j)^dagger, i.e. the hermitian conjugate of xi
		// the index k is implicit in the vector of functions
		// naming: xi _ orbitals _ operator _ hc
		std::vector<real_function_3d> xi_ij_g_ket = make_xi(ket_i, ket_j, *poisson,
				false);       // xi_{i,m*},j
		std::vector<real_function_3d> xi_ji_g_ket = make_xi(ket_j, ket_i, *poisson,
				false);       // xi_{j,m*},i

		std::vector<real_function_3d> xi_ij_f_bra = make_xi(bra_k, bra_l, slaterf12,
				true);       // xi_{i*,m},j*
		std::vector<real_function_3d> xi_ji_f_bra = make_xi(bra_l, bra_k, slaterf12,
				true);       // xi_{j*,m},i*

		// in the following do NOT use antisymmetrized pair functions:
		// |ij> -> 0.5 |ij - ji>

		// < ij | f12 O1 g12 | kl >
		//   = \sum_m <i(1) j(2) | f12 | m(1) >< m(3) | g23 | k(3) l(2)>
		//   = \sum_m < chi^f_i*,m(2) j*(2) | chi^g_k,m*(2) l(2) >
		//   = \sum_m < xi^f_im,j | xi^g_km,l >
		const double o1a = inner(world, xi_ij_f_bra, xi_ij_g_ket).sum();
		if (world.rank() == 0)
			printf("<%d%d | f12 O1 g12       | %d%d>  %12.8f\n", i, j, k, l, o1a);

		// < ij | f12 O2 g12 | kl >
		//    = \sum_m <i(1) j(2) | f12 | m(2) >< m(3) | g13 | k(1) l(3)>
		//    = \sum_m <chi^f_j*,m(1) i*(1) | chi^g_l,m*(1) k(1) >
		//    = \sum_m < xi^f_jm,i | xi^g_lm,k >
		const double o2a = inner(world, xi_ji_f_bra, xi_ji_g_ket).sum();
		if (world.rank() == 0)
			printf("<%d%d | f12 O2 g12       | %d%d>  %12.8f\n", i, j, k, l, o2a);

		// compute <ij| f O1 O2 g | kl>  // why do I need to swap ij in g_ijkl??
		const Tensor<double> f_ijmn = matrix_inner(world, xi_ij_f_bra, hf->nemos());
		const Tensor<double> g_ijmn = matrix_inner(world, hf->R2orbitals(),
				xi_ji_g_ket);
		const double o12 = f_ijmn.trace(g_ijmn);
		if (world.rank() == 0)
			printf("<%d%d | f12 O12 g12      | %d%d>  %12.8f\n", i, j, k, l, o12);

		const double e = a - o1a - o2a + o12;
		if (world.rank() == 0)
			printf("<%d%d | g Q12 f          | %d%d>  %12.8f\n", i, j, k, l, e);

		return e;
	}

	/// save a function
	template<typename T, size_t NDIM>
	void MP2::save_function(const Function<T, NDIM>& f,
			const std::string name) const {
		if (world.rank() == 0)
			print("saving function", name);
		f.print_size(name);
		archive::ParallelOutputArchive ar(world, name.c_str(), 1);
		ar & f;
	}

	/// load a function
	template<typename T, size_t NDIM>
	void MP2::load_function(Function<T, NDIM>& f, const std::string name) const {
		if (world.rank() == 0)
			print("loading function", name);
		archive::ParallelInputArchive ar(world, name.c_str());
		ar & f;
		f.print_size(name);
	}

	/// return the function Uphi0; load from disk if available
	real_function_6d MP2::make_Uphi0(ElectronPair& pair) const {
		const int i = pair.i;
		const int j = pair.j;
		real_function_6d Uphi0 = real_factory_6d(world);
		if (not intermediates.Uphi0.empty()) {
			load_function(Uphi0, intermediates.Uphi0);
		} else {
			// apply the pure commutator of the kinetic energy and the
			// electronic correlation factor on the (regularized)
			// orbitals i and j
			//  [T,f]
			const double eps = this->zeroth_order_energy(i, j);
			Uphi0 = corrfac.apply_U(hf->nemo(i), hf->nemo(j), eps);
			{
				real_function_6d tmp =
						CompositeFactory<double, 6, 3>(world).particle1(
								copy(hf->R2orbital(i))).particle2(
								copy(hf->R2orbital(j)));

				const double a = inner(Uphi0, tmp);
				if (world.rank() == 0)
					print("< nemo | R2 U | nemo>", a);
			}
			asymmetry(Uphi0, "Uphi w/o R");

			// apply the mixed commutator of the kinetic energy and the
			// electronic and nuclear correlation factor on the regularized
			// orbitals i and j:
			//  R^{-1} [[T,f],R]
			// Vanishes if no nuclear correlation factor
			// is used, since [[T,f],1] = 0
			if (1) {
				//                if (hf->nemo_calc.nuclear_correlation->type()!=NuclearCorrelationFactor::None) {
				if (world.rank() == 0)
					print("adding the mixed commutator R^{-1} [[T,f],R]");
				for (int axis = 0; axis < 3; axis++) {

					double tight_thresh = std::min(thresh(), 1.e-4);

					real_convolution_6d op_mod = BSHOperator<6>(world,
							sqrt(-2 * eps), 0.0001, 1e-5);
					op_mod.modified() = true;

					const real_function_3d u1_nuc =
							hf->nemo_calc.nuclear_correlation->U1(axis);
					const real_function_3d u1_nuc_nemo_i = u1_nuc * hf->nemo(i);
					const real_function_3d u1_nuc_nemo_j = u1_nuc * hf->nemo(j);
					const real_function_6d u1_el = corrfac.U1(axis);
					//						u1_nuc.print_size("u1_nuc");
					//						plot_plane(world,u1_nuc,"u1_nuc");
					//						u1_nuc_nemo_i.print_size("u1_nuc_nemo_i");
					//						plot_plane(world,u1_nuc_nemo_i,"u1_nuc_nemo_i");
					//						plot_plane(world,hf->nemo(i),"nemo_i");
					//						u1_nuc_nemo_j.print_size("u1_nuc_nemo_j");
					//						u1_el.print_size("u1_el");

					real_function_6d U1_mix1 =
							CompositeFactory<double, 6, 3>(world).g12(u1_el).particle1(
									copy(u1_nuc_nemo_i)).particle2(
									copy(hf->nemo(j))).thresh(tight_thresh);
					U1_mix1.fill_tree(op_mod);
					U1_mix1.set_thresh(thresh());
					U1_mix1.print_size("U1_mix1");
					//						plot_plane(world,U1_mix1,"U1_mix1");

					real_function_6d U1_mix2 =
							CompositeFactory<double, 6, 3>(world).g12(u1_el).particle1(
									copy(hf->nemo(i))).particle2(
									copy(u1_nuc_nemo_j)).thresh(tight_thresh);
					U1_mix2.fill_tree(op_mod);
					U1_mix2.set_thresh(thresh());
					U1_mix2.print_size("U1_mix2");
					//						plot_plane(world,U1_mix2,"U1_mix2");

					real_function_6d diff = (U1_mix1 - U1_mix2).scale(-1.0);
					diff.truncate();

					// multiply with -1 from the kinetic energy operator
					//						Uphi0=(Uphi0+(U1_mix1-U1_mix2).scale(-1.0)).truncate();
					Uphi0 = (Uphi0 + diff).truncate();
					this->asymmetry(Uphi0, "Uphi0 in R");

					//						Uphi0.print_size("Uphi0");
					//						plot_plane(world,Uphi0,"Uphi0");

					{
						real_function_6d tmp =
								CompositeFactory<double, 6, 3>(world).particle1(
										copy(hf->R2orbital(i))).particle2(
										copy(hf->R2orbital(j)));

						const double a = inner(Uphi0, tmp);
						if (world.rank() == 0)
							print("< nemo | R2 U | nemo>", a);
					}

				}
			}
			asymmetry(Uphi0, "Uphi0");

			// save the function for restart
			//                save_function(Uphi0,"Uphi0");
		}

		// sanity check: <ij| [T,g12] |ij> = <ij | U |ij> - <ij| g12 | ij> = 0
		real_function_6d tmp = CompositeFactory<double, 6, 3>(world).particle1(
				copy(hf->R2orbital(i))).particle2(copy(hf->R2orbital(j)));

		const double a = inner(Uphi0, tmp);
		const real_function_3d ii = hf->R2orbital(i) * hf->nemo(i);
		const real_function_3d jj = hf->R2orbital(j) * hf->nemo(j);
		const real_function_3d gii = (*poisson)(ii);
		const double aa = inner(jj, gii);
		const double error = std::fabs(a - aa);
		if (world.rank() == 0) {
			printf("< phi0 | U_R   | phi0 >  %12.8f\n", a);
			printf("< phi0 | 1/r12 | phi0 >  %12.8f\n", aa);
			if (error > thresh())
				print("WARNING : Kutzelnigg's potential inaccurate");
			if (error > thresh() * 10.0)
				MADNESS_EXCEPTION("Kutzelnigg's potential plain wrong", 1);
		}
		Uphi0.print_size("Uphi0");
		return Uphi0;
	}

	/// return the function [K,f] phi0; load from disk if available
	real_function_6d MP2::make_KffKphi0(const ElectronPair& pair) const {

		const int i = pair.i;
		const int j = pair.j;

		real_function_6d KffKphi0;
		if (not intermediates.KffKphi0.empty()) {
			load_function(KffKphi0, intermediates.KffKphi0);

		} else {
			real_function_6d r12nemo = CompositeFactory<double, 6, 3>(world).g12(
					corrfac.f()).particle1(copy(hf->nemo(i))).particle2(
					copy(hf->nemo(j)));
			r12nemo.fill_tree().truncate().reduce_rank();
			r12nemo.print_size("r12nemo");
			//                save_function(r12nemo,"r12nemo");

			real_function_6d Kfphi0;
			if (not intermediates.Kfphi0.empty()) {
				load_function(Kfphi0, intermediates.Kfphi0);
			} else {
				Kfphi0 = K(r12nemo, i == j);

				//					const real_function_3d& phi_i=hf->nemo(i);
				//					const real_function_3d& phi_j=hf->nemo(j);
				//
				//					real_convolution_3d op=CoulombOperator(world,0.0001,hf->get_calc().param.econv);
				//					op.particle()=1;
				//
				//					real_convolution_3d op_mod=CoulombOperator(world,0.0001,hf->get_calc().param.econv);
				//	                op_mod.modified()=true;
				//
				//					real_function_6d result=real_factory_6d(world);
				//					for (int k=0; k<hf->nocc(); ++k) {
				//						const real_function_3d& phi_k_bra=hf->R2orbital(k);
				//						const real_function_3d& phi_k_ket=hf->nemo(k);
				//						real_function_6d f_ijk=CompositeFactory<double,6,3>(world)
				//								.g12(corrfac.f())
				//								.particle1(copy(phi_i*phi_k_bra))
				//								.particle2(copy(phi_j));
				//						f_ijk.fill_tree(op_mod).truncate();
				//						real_function_6d x=op(f_ijk).truncate();
				//			            result+=multiply(copy(x),copy(phi_k_ket),1).truncate();
				//					}
				//
				//					if (i==j) {
				//						result+=swap_particles(result);
				//					} else {
				//						op.particle()=2;
				//						for (int k=0; k<hf->nocc(); ++k) {
				//							const real_function_3d& phi_k_bra=hf->R2orbital(k);
				//							const real_function_3d& phi_k_ket=hf->nemo(k);
				//							real_function_6d f_ijk=CompositeFactory<double,6,3>(world)
				//									.g12(corrfac.f())
				//									.particle1(copy(phi_i))
				//									.particle2(copy(phi_j*phi_k_bra));
				//							f_ijk.fill_tree(op_mod).truncate();
				//							real_function_6d x=op(f_ijk).truncate();
				//				            result+=multiply(copy(x),copy(phi_k_ket),2).truncate();
				//						}
				//					}
				//					Kfphi0=result;
			}

			{
				real_function_6d tmp =
						CompositeFactory<double, 6, 3>(world).particle1(
								copy(hf->R2orbitals()[i])).particle2(
								copy(hf->R2orbitals()[j]));
				double a1 = inner(Kfphi0, tmp);
				if (world.rank() == 0)
					printf("< nemo0 | R^2 R-1 K f R | nemo0 >  %12.8f\n", a1);
				//					save_function(Kfphi0,"Kfphi0");
			}
			const real_function_6d fKphi0 = make_fKphi0(pair.i, pair.j);
			{
				real_function_6d tmp =
						CompositeFactory<double, 6, 3>(world).particle1(
								copy(hf->R2orbitals()[i])).particle2(
								copy(hf->R2orbitals()[j]));
				double a2 = inner(fKphi0, tmp);
				if (world.rank() == 0)
					printf("< nemo0 | R^2 R-1 f K R | nemo0 >  %12.8f\n", a2);
			}
			KffKphi0 = (Kfphi0 - fKphi0).truncate().reduce_rank();
			//				save_function(KffKphi0,"KffKphi0");
		}

		// sanity check
		real_function_6d tmp = CompositeFactory<double, 6, 3>(world).particle1(
				copy(hf->R2orbitals()[i])).particle2(copy(hf->R2orbitals()[j]));
		const double a = inner(KffKphi0, tmp);
		if (world.rank() == 0) {
			printf("< nemo0 | R^2 R-1 [K,f] R | nemo0 >  %12.8f\n", a);
			if (std::fabs(a) > thresh())
				print("WARNING : exchange commutator inaccurate");
			if (std::fabs(a) > thresh() * 10.0)
				MADNESS_EXCEPTION("exchange commutator plain wrong", 1);
		}
		KffKphi0.print_size("KffKphi0");
		return KffKphi0;
	}

	/// compute some matrix elements that don't change during the SCF
	ElectronPair MP2::make_pair(const int i, const int j) const {

		ElectronPair p = ElectronPair(i, j);
		p.load_pair(world);

		// compute and store them if they have not been read from disk
		if (p.ij_gQf_ij == ElectronPair::uninitialized()) {
			p.ij_gQf_ij = compute_gQf(i, j, p);
			p.ji_gQf_ij = 0.0;
			if (i != j)
				p.ji_gQf_ij = compute_gQf(j, i, p);
			p.store_pair(world);
		}

		if (world.rank() == 0)
			printf("done with matrix elements at time %.1fs\n\n", wall_time());
		return p;
	}

	/// compute the first iteration of the residual equations and all intermediates
	void MP2::guess_mp1_3(ElectronPair& pair) const {

		// fast return if possible
		if (pair.function.is_initialized()) return;

		const int i=pair.i;
		const int j=pair.j;

		// the Green's function
		const double eps = zeroth_order_energy(i, j);
		real_convolution_6d green = BSHOperator<6>(world, sqrt(-2.0 * eps), lo,
				bsh_eps);

		pair.Uphi0 = make_Uphi0(pair);
		pair.KffKphi0 = make_KffKphi0(pair);

		// these are the terms that come from the single projectors: (O1 + O2) (U+[K,f])|phi^0>
		OUKphi0(pair);

		// make the terms with high ranks and smallish trees
		load_balance(pair.Uphi0, true);
		real_function_6d Vpair1 =
				(pair.Uphi0 - pair.KffKphi0).truncate().reduce_rank();
		pair.Uphi0.clear();
		pair.KffKphi0.clear();
		asymmetry(Vpair1, "Vpair");
		load_balance(Vpair1, false);
		real_function_6d GVpair;
		green.destructive() = true;			// green will destroy Vpair1
		GVpair = green(-2.0 * Vpair1).truncate().reduce_rank();
		Vpair1.clear(true);
		if (world.rank() == 0)
			print("symmetry GVpair1");
		save_function(GVpair, "GVpair1");
		//			load_function(GVpair,"GVpair1");
		asymmetry(GVpair, "GVpair1");
		pair.function = GVpair;
		compute_energy(pair);

		// make the terms with low ranks and largish trees:
		// - G ( O1 + O2 - O1O2) (U-K) | phi0 >
		// With the notations
		//  | UK_k(1) > = < k(2) | U-K | phi0 >		// these have been computed in OUKphi0()
		//  h(kl) = <kl|[H,f] + 1/r12| phi0>
		// we get
		// G ( O1 + O2 - O1O2) (U-K) | phi0 >
		//  = |k(1)>|UK_k(2)> - |l(2)>|UK_l(1)> + |k(1)l(2)> (<kl|[H,f] + 1/r12| phi0> )
		//  = |k(1)> ( |UK_k(2)> - 1/2 |l(2)> h(kl) ) - |l(2)> ( |UK_l(1) - 1/2 |k(1)> h(kl) )
		// which scales cubicly but for the computation of h(kl)

		// compute the matrix elements h(kl) = <k(1) l(2) | [H,f] + 1/r12 | phi0 >
		Tensor<double> h(hf->nocc(), hf->nocc());
		const double fourpi = 4.0 * constants::pi;
		real_convolution_3d slaterf12 = SlaterF12Operator(world, corrfac.gamma(),
				lo, bsh_eps / fourpi);

		// compute some intermediates
<<<<<<< HEAD
=======
		const tensorT occ=hf->get_calc().aocc;
		tensorT fock=hf->nemo_calc.compute_fock_matrix(hf->nemos(),occ);
>>>>>>> f2570b11
		if (hf->get_calc().param.localize) {	// local orbitals -- add coupling
			vecfuncT amotilde=transform(world,hf->orbitals(),fock);
			vecfuncT fik, fjl, gik, jl, ik, tjl, jtl, itk, tik;

			for (int k = 0; k < hf->nocc(); ++k) {
				const real_function_3d ik1 = hf->orbital(i) * hf->orbital(k);
				gik.push_back((*poisson)(ik1).truncate());	// (ik | g12 |
				fik.push_back(slaterf12(ik1).truncate());	// (ik | f12 |
				ik.push_back(ik1);
				itk.push_back(hf->orbital(i) * amotilde[k]);	// | i k~ )
				tik.push_back(amotilde[i] * hf->orbital(k));	// | i~ k )
			}
			for (int l = 0; l < hf->nocc(); ++l) {
				const real_function_3d jl1 = hf->orbital(j) * hf->orbital(l);
				fjl.push_back(slaterf12(jl1).truncate());	// (jl | f12 |
				jl.push_back(jl1);							//      | jl)
				tjl.push_back(amotilde[j] * hf->orbital(l));	// | j~ l )
				jtl.push_back(hf->orbital(j) * amotilde[l]);	// | j l~ )
			}

			for (int k = 0; k < hf->nocc(); ++k) {
				for (int l = 0; l < hf->nocc(); ++l) {

					const double g_ijkl = inner(jl[l], gik[k]);		// <i j | g | k l>
					const double f_itjkl = inner(fik[k],tjl[l]);	// <i j~| f | k l>
					const double f_ijktl = inner(fik[k],jtl[l]);	// <i j| f | k l~>
					const double f_tijkl = inner(fjl[l],tik[k]);	// <i~ j| f | k l>
					const double f_ijtkl = inner(fjl[l],itk[k]);	// <i j| f | k~ l>

					h(k, l) = g_ijkl - f_itjkl + f_ijktl - f_tijkl + f_ijtkl;
				}
			}

		} else { // canonical orbitals -- simplified code

			for (int k = 0; k < hf->nocc(); ++k) {

				// for the matrix element <ij|kl> = (ik|jl)
				const real_function_3d ik = hf->orbital(i) * hf->orbital(k);
				const real_function_3d gik = (*poisson)(ik).truncate();
				const real_function_3d fik = slaterf12(ik).truncate();

				// the function Of(2) = <k(1) | f12 | phi0 >
				//	            const real_function_3d Of=pair.r12phi.project_out(hf->orbital(k),0);

				for (int l = 0; l < hf->nocc(); ++l) {

					const real_function_3d jl = hf->orbital(j) * hf->orbital(l);
					const double g_ijkl = inner(jl, gik);
					const double f_ijkl = inner(jl, fik);

					// the matrix element <kl | f12 | ij>
					//		            const double f_ijkl=inner(hf->orbital(l),Of);
					const double e_kl = zeroth_order_energy(k, l);
					const double e_ij = zeroth_order_energy(i, j);

					h(k, l) = f_ijkl * (e_kl - e_ij) + g_ijkl;
				}
			}
		}

		// the result function; adding many functions requires tighter threshold
		const double thresh = FunctionDefaults<6>::get_thresh();
		const double tight_thresh = thresh * 0.1;
		FunctionDefaults<6>::set_thresh(tight_thresh);
		real_function_6d r1 = real_factory_6d(world).thresh(tight_thresh);
		for (int k = 0; k < hf->nocc(); ++k) {

			// make the term  tmp2(2) = |UK_k(2)> - 1/2 |l(2)> h(kl)
			real_function_3d tmp2 = pair.phi_k_UK_phi0[k];
			for (int l = 0; l < hf->nocc(); ++l)
				tmp2 -= 0.5 * h(k, l) * hf->nemo(l);

			// now apply the Greens' function (including the -2.0 factor in one term)
			real_function_6d tmp = green(-2.0 * hf->nemo(k), tmp2);
			tmp.set_thresh(tight_thresh);
			r1 = (r1 - tmp).truncate(tight_thresh);
		}
		if (world.rank() == 0)
			print("symmetry r1");
		r1.print_size("r1");

		for (int l = 0; l < hf->nocc(); ++l) {

			// make the term  tmp1(1) = |UK_l(1) - 1/2 |k(1)> h(kl)
			real_function_3d tmp1 = pair.phi_l_UK_phi0[l];
			for (int k = 0; k < hf->nocc(); ++k)
				tmp1 -= 0.5 * h(k, l) * hf->nemo(k);

			// now apply the Greens' function (including the -2.0 factor in one term)
			real_function_6d tmp = green(tmp1, -2.0 * hf->nemo(l));
			tmp.set_thresh(tight_thresh);
			r1 = (r1 - tmp).truncate(tight_thresh);
		}
		r1.truncate();
		r1.print_size("r1");
		GVpair.set_thresh(tight_thresh);
		GVpair = (GVpair + r1).truncate().reduce_rank();

		FunctionDefaults<6>::set_thresh(thresh);
		GVpair.set_thresh(thresh);
		GVpair.truncate().reduce_rank();

		asymmetry(GVpair, "GVpair before Q12");

		GVpair = Q12(GVpair);
		asymmetry(GVpair, "GVpair after Q12");
		pair.function = GVpair;
		pair.constant_term = copy(GVpair);
		save_function(GVpair, "GVpair");
	}

	/// compute the singlet and triplet energy for a given electron pair

	/// @return	the energy of 1 degenerate triplet and 1 singlet pair
	double MP2::compute_energy(ElectronPair& pair) const {

		// a11 will be the bra space, therefore take the hermitian conjugate
		const double a11 = inner(pair.function,
				JK1phi0_on_demand(pair.i, pair.j, true))
				+ inner(pair.function, JK2phi0_on_demand(pair.i, pair.j, true));
		if (world.rank() == 0)
			printf("V2: <phi^0 | J-K        | psi^1>  %12.8f\n", a11);

		// this will be the bra space
		real_function_6d eri = TwoElectronFactory(world).dcut(dcut);
		real_function_6d ij_g =
				CompositeFactory<double, 6, 3>(world).particle1(
						copy(hf->R2orbital(pair.i))).particle2(
						copy(hf->R2orbital(pair.j))).g12(eri);
		real_function_6d ji_g =
				CompositeFactory<double, 6, 3>(world).particle1(
						copy(hf->R2orbital(pair.j))).particle2(
						copy(hf->R2orbital(pair.i))).g12(eri);

		// compute < ij | g12 | psi >
		const double ij_g_uij = inner(pair.function, ij_g);
		if (world.rank() == 0)
			printf("<ij | g12       | psi^1>  %12.8f\n", ij_g_uij);

		// compute < ji | g12 | psi > if (i/=j)
		const double ji_g_uij = (pair.i == pair.j) ? 0 : inner(pair.function, ji_g);
		if (world.rank() == 0)
			printf("<ji | g12       | psi^1>  %12.8f\n", ji_g_uij);

		// the singlet and triplet triplet pair energies
		if (pair.i == pair.j) {
			pair.e_singlet = ij_g_uij + pair.ij_gQf_ij;
			pair.e_triplet = 0.0;
		} else {
			pair.e_singlet = (ij_g_uij + pair.ij_gQf_ij)
					+ (ji_g_uij + pair.ji_gQf_ij);
			pair.e_triplet = 3.0
					* ((ij_g_uij - ji_g_uij) + (pair.ij_gQf_ij - pair.ji_gQf_ij));
		}

		// print the pair energies
		if (world.rank() == 0) {
			printf("current energy %2d %2d %12.8f %12.8f\n", pair.i, pair.j,
					pair.e_singlet, pair.e_triplet);
		}

		// return the total energy of this pair
		return pair.e_singlet + pair.e_triplet;
	}

	/// apply the exchange operator on an orbital

	/// @param[in]	phi the orbital
	/// @param[in]	hc	hermitian conjugate -> swap bra and ket space
	/// @return 	Kphi
	real_function_3d MP2::K(const real_function_3d& phi, const bool hc) const {

		real_function_3d result = real_factory_3d(world);

		// multiply rhs with R2orbitals (the bra space)
		vecfuncT R2rhs;
		if (not hc)
			R2rhs = mul(world, phi, hf->R2orbitals());
		else
			R2rhs = mul(world, phi, hf->orbitals());

		// apply the poisson kernel and sum up
		for (std::size_t k = 0; k < hf->nemos().size(); ++k) {
			result += hf->nemo(k) * (*poisson)(R2rhs[k]);
		}
		return result;
	}

	/// apply the exchange operator on a pair function

	/// @param[in]	phi the pair function
	/// @param[in]	is_symmetric is the function symmetric wrt particle exchange
	/// @return 	(K1 + K2) |phi >
	real_function_6d MP2::K(const real_function_6d& phi,
			const bool is_symmetric) const {
		real_function_6d result = real_factory_6d(world);
		// loop over all orbitals of the reference
		for (int i = 0; i < hf->nocc(); ++i) {
			real_function_6d tmp = apply_exchange(phi, hf->nemo(i),
					hf->R2orbitals()[i], 1);
			if (is_symmetric) {
				tmp = tmp + swap_particles(tmp);
			} else {
				tmp = tmp
						+ apply_exchange(phi, hf->nemo(i), hf->R2orbitals()[i], 2);
			}
			result = (result + tmp).truncate();
		}
		return result;
	}

	/// apply the Coulomb operator a on orbital

	/// @param[in]	phi the orbital
	/// @return 	Jphi
	real_function_3d MP2::J(const real_function_3d& phi) const {
		return (hf->get_coulomb_potential() * phi).truncate();
	}

	/// apply the exchange operator on f

	/// if the exchange operator is similarity transformed (R-1 K R) the
	/// orbital spaces differ for the orbitals underneath the integral sign
	/// R-1 K R = \phi-ket(1) * \int \phi-bra(1') * f(1',2)
	/// @param[in]  f   the pair function
	/// @param[in]  orbital_bra the orbital underneath the integral sign (typically R2orbitals)
	/// @param[in]  orbital_ket the orbital to be pre-multiplied with (typically orbitals)
	/// @return     the pair function, on which the exchange operator has been applied
	real_function_6d MP2::apply_exchange(const real_function_6d& f,
			const real_function_3d& orbital_ket,
			const real_function_3d& orbital_bra, const int particle) const {

		MADNESS_ASSERT((particle == 1) or (particle == 2));
		real_convolution_3d op = CoulombOperator(world, 0.0001,
				hf->get_calc().param.econv);
		op.particle() = particle;

		//            if (world.rank()==0) printf("start multiplication before K at time %.1f\n",wall_time());

		// multiply the orbital to the pair function
		//            real_function_6d x=(particle==1)
		//            		? CompositeFactory<double,6,3>(world).ket(copy(f)).V_for_particle1(copy(orbital_bra))
		//            		: CompositeFactory<double,6,3>(world).ket(copy(f)).V_for_particle2(copy(orbital_bra));
		//            x.fill_tree().truncate();
		real_function_6d x =
				multiply(copy(f), copy(orbital_bra), particle).truncate();

		// apply the Poisson operator
		//            if (world.rank()==0) printf("start exchange at time %.1f\n",wall_time());
		load_balance(x, false);
		x = op(x).truncate();

		// do the final multiplication with the orbital
		//            if (world.rank()==0) printf("start multiplication after K at time %.1f\n",wall_time());
		//            real_function_6d result= (particle==1)
		//            		? CompositeFactory<double,6,3>(world).ket(copy(x)).V_for_particle1(copy(orbital_ket))
		//            		: CompositeFactory<double,6,3>(world).ket(copy(x)).V_for_particle2(copy(orbital_ket));
		//            result.fill_tree().truncate().reduce_rank();
		real_function_6d result =
				multiply(copy(x), copy(orbital_ket), particle).truncate();

		//            if (world.rank()==0) printf("end multiplication after K at time %.1f\n",wall_time());
		return result;
	}

	/// make the quantity chi_k

	/// chi is the Poisson kernel applied on an orbital product of the
	/// input function and the vector of orbitals
	/// \f[ \chi_{k{*} i}(1) = \int dr_2 \frac{k(2) i(2)}{|r_1-r_2|} \f]
	/// \f[ \chi_{ki{*}}(1) = \int dr_2 \frac{k(2) i(2)}{|r_1-r_2|} \f] if hc
	/// @param[in]  phi		orbital phi_i
	/// @param[in]	op		the operator in SeparatedConvolution form
	/// @param[in]	hc		compute hermitian conjugate -> pass the correct phi!
	/// @return a vector of length nocc
	std::vector<real_function_3d> MP2::make_chi(const real_function_3d& phi,
			const real_convolution_3d& op, const bool hc) const {

		const double tol = 0.0;
		MADNESS_ASSERT(hf->get_calc().param.spin_restricted);
		std::vector<real_function_3d> psif;
		if (hc)
			psif = mul_sparse(world, phi, hf->nemos(), tol);
		else
			psif = mul_sparse(world, phi, hf->R2orbitals(), tol);
		truncate(world, psif);
		psif = apply(world, op, psif);
		truncate(world, psif);
		return psif;
	}

	/// make the quantity xi_k

	/// xi is chi multiplied with an orbital j
	/// \f[ \xi_{k{*}i,j}(1) = \chi_{ki}(1) j(1) \f]
	/// \f[ \xi_{ki{*},j{*}}(1) = \chi_{k{*}i}(1) j(1) \f]  if hc
	/// @param[in]  phi_i   orbital i
	/// @param[in]  phi_j   orbital j
	/// @param[in]	op		the operator in SeparatedConvolution form
	/// @param[in]	hc		compute hermitian conjugate  -> pass the correct phi!
	/// @return a vector of length k=0,..,nocc
	std::vector<real_function_3d> MP2::make_xi(const real_function_3d& phi_i,
			const real_function_3d& phi_j, const real_convolution_3d& op,
			const bool hc) const {
		const double tol = 0.0;
		return mul_sparse(world, phi_j, make_chi(phi_i, op, hc), tol);
	}

	/// compute the terms O1 (U - [K,f]) |phi0> and O2 UK |phi0>
	void MP2::OUKphi0(ElectronPair& pair) const {

		std::vector<real_function_3d> phi_k_UK_phi0;
		std::vector<real_function_3d> phi_l_UK_phi0;

		pair.Uphi0.verify();
		pair.KffKphi0.verify();
		const std::string root = "OUKphi0";

		for (int k = 0; k < hf->nocc(); ++k) {
			real_function_3d tmp;
			tmp = pair.Uphi0.project_out(hf->R2orbitals()[k], 0)
					- pair.KffKphi0.project_out(hf->R2orbitals()[k], 0);
			phi_k_UK_phi0.push_back(tmp);

			tmp = pair.Uphi0.project_out(hf->R2orbitals()[k], 1)
					- pair.KffKphi0.project_out(hf->R2orbitals()[k], 1);
			phi_l_UK_phi0.push_back(tmp);
		}

		pair.phi_k_UK_phi0 = phi_k_UK_phi0;
		pair.phi_l_UK_phi0 = phi_l_UK_phi0;
	}

	/// apply the operator K on the reference and multiply with f; fK |phi^0>

	/// @param[in]  i   index of orbital i
	/// @param[in]  j   index of orbital j
	/// @return     the function f12 (K(1)+K(2))|phi^0>
	real_function_6d MP2::make_fKphi0(const int i, const int j) const {
		const real_function_3d& phi_i = hf->nemo(i);
		const real_function_3d& phi_j = hf->nemo(j);

		const real_function_3d Kphi_i = K(phi_i);
		const real_function_3d Kphi_j = K(phi_j);

		real_function_6d fKphi0a = CompositeFactory<double, 6, 3>(world).g12(
				corrfac.f()).particle1(copy(phi_i)).particle2(copy(Kphi_j));
		fKphi0a.fill_tree().truncate();
		real_function_6d fKphi0b = CompositeFactory<double, 6, 3>(world).g12(
				corrfac.f()).particle1(copy(Kphi_i)).particle2(copy(phi_j));
		fKphi0b.fill_tree().truncate();

		real_function_6d fKphi0 = (fKphi0a + fKphi0b).truncate();
		return fKphi0;
	}

	/// return the function (J(1)-K(1)) |phi0> as on-demand function

	/// @param[in]	hc		compute hermitian conjugate -> swap bra and ket space
	real_function_6d MP2::JK1phi0_on_demand(const int i, const int j,
			const bool hc) const {
		real_function_3d phi_i, phi_j;
		if (not hc) {
			phi_i = hf->nemo(i);
			phi_j = hf->nemo(j);
		} else {
			phi_i = hf->R2orbital(i);
			phi_j = hf->R2orbital(j);
		}

		const real_function_3d JKphi_i = J(phi_i) - K(phi_i, hc);

		real_function_6d tmp1 = CompositeFactory<double, 6, 3>(world).particle1(
				copy(JKphi_i)).particle2(copy(phi_j));
		return tmp1;
	}

	/// return the function (J(2)-K(2)) |phi0> as on-demand function
	real_function_6d MP2::JK2phi0_on_demand(const int i, const int j,
			const bool hc) const {
		real_function_3d phi_i, phi_j;
		if (not hc) {
			phi_i = hf->nemo(i);
			phi_j = hf->nemo(j);
		} else {
			phi_i = hf->R2orbital(i);
			phi_j = hf->R2orbital(j);
		}

		const real_function_3d JKphi_j = J(phi_j) - K(phi_j, hc);

		real_function_6d tmp = CompositeFactory<double, 6, 3>(world).particle1(
				copy(phi_i)).particle2(copy(JKphi_j));
		return tmp;
	}

	/// return the function |phi0> as on-demand function
	real_function_6d MP2::phi0_on_demand(const int i, const int j) const {
		const real_function_3d& phi_i = hf->orbital(i);
		const real_function_3d& phi_j = hf->orbital(j);

		real_function_6d tmp1 = CompositeFactory<double, 6, 3>(world).particle1(
				copy(phi_i)).particle2(copy(phi_j));
		return tmp1;
	}

	/// return the function |F1F2> as on-demand function
	real_function_6d MP2::nemo0_on_demand(const int i, const int j) const {
		return CompositeFactory<double, 6, 3>(world).particle1(copy(hf->nemo(i))).particle2(
				copy(hf->nemo(j)));
	}

	/// multiply the given function with the 0th order Hamiltonian, exluding the 0th order energy

	/// @param[in]  f   the function we apply H^0 on
	/// @return     the function g=H^0 f, which is NOT orthogonalized against f
	real_function_6d MP2::multiply_with_0th_order_Hamiltonian(
			const real_function_6d& f, const int i, const int j) const {

		real_function_6d vphi;

		if (0) {
			//            if (hf->nemo_calc.nuclear_correlation->type()==NuclearCorrelationFactor::None) {
			real_function_3d v_total = hf->get_nuclear_potential()
					+ hf->get_coulomb_potential();

			const double eps = zeroth_order_energy(i, j);
			real_convolution_6d op_mod = BSHOperator<6>(world, sqrt(-2 * eps), lo,
					bsh_eps);
			op_mod.modified() = true;

			vphi =
					CompositeFactory<double, 6, 3>(world).ket(copy(f)).V_for_particle1(
							copy(v_total)).V_for_particle2(copy(v_total));

			// make the tree
			vphi.fill_tree(op_mod).truncate();
			vphi.print_size("(V_nuc + J1 + J2) |ket>:  made V tree");
		} else {

			// the purely local part: Coulomb and U2
			real_function_3d v_local = hf->get_coulomb_potential()
					+ hf->nemo_calc.nuclear_correlation->U2();

			// screen the construction of Vphi: do only what is needed to
			// get an accurate result of the BSH operator
			const double eps = zeroth_order_energy(i, j);
			real_convolution_6d op_mod = BSHOperator<6>(world, sqrt(-2 * eps), lo,
					bsh_eps);
			op_mod.modified() = true;
			vphi = CompositeFactory<double, 6, 3>(world).ket(copy(f)).V_for_particle1(
							copy(v_local)).V_for_particle2(copy(v_local));
			vphi.fill_tree(op_mod);
			asymmetry(vphi, "Vphi");
			double n = vphi.norm2();
			if (world.rank() == 0) print("norm of Vphi ", n);

			// the part with the derivative operators: U1
			for (int axis = 0; axis < 6; ++axis) {
				real_derivative_6d D = free_space_derivative<double, 6>(world,
						axis);
				const real_function_6d Drhs = D(f).truncate();

				// note integer arithmetic
				if (world.rank() == 0)
					print("axis, axis^%3, axis/3+1", axis, axis % 3, axis / 3 + 1);
				const real_function_3d U1_axis =
						hf->nemo_calc.nuclear_correlation->U1(axis % 3);
				//                    real_function_6d x=multiply(copy(Drhs),copy(U1_axis),axis/3+1).truncate();

				double tight_thresh = std::min(thresh(), 1.e-4);
				real_function_6d x;
				if (axis / 3 + 1 == 1) {
					x =CompositeFactory<double, 6, 3>(world).ket(Drhs)
							.V_for_particle1(copy(U1_axis))
							.thresh(tight_thresh);

				} else if (axis / 3 + 1 == 2) {
					x =CompositeFactory<double, 6, 3>(world).ket(Drhs)
							.V_for_particle2(copy(U1_axis))
							.thresh(tight_thresh);
				}
				x.fill_tree(op_mod);
				x.set_thresh(thresh());
				vphi += x;
				vphi.truncate().reduce_rank();

			}
			vphi.print_size("(U_nuc + J) |ket>:  made V tree");
			asymmetry(vphi, "U+J");
		}

		// and the exchange
		vphi = (vphi - K(f, i == j)).truncate().reduce_rank();
		asymmetry(vphi, "U+J-K");
		vphi.print_size("(U_nuc + J - K) |ket>:  made V tree");

		return vphi;
	}

    /// add the coupling terms for local MP2

    /// @return \sum_{k\neq i} f_ki |u_kj> + \sum_{l\neq j} f_lj |u_il>
	std::map<std::pair<int,int>,real_function_6d> MP2::add_local_coupling() const {

    	if (world.rank()==0) print("adding local coupling");

    	// temporarily make all N^2 pair functions
    	typedef std::map<std::pair<int,int>,real_function_6d> pairsT;
    	pairsT quadratic;
		for (int k = param.freeze; k < hf->nocc(); ++k) {
			for (int l = param.freeze; l < hf->nocc(); ++l) {
				if (l>=k) {
					quadratic[std::make_pair(k,l)]=pair(k,l).function;
				} else {
					quadratic[std::make_pair(k,l)]=swap_particles(pair(l,k).function);
				}
			}
		}
        for (pairsT::iterator it=quadratic.begin(); it!=quadratic.end(); ++it) {
        	it->second.compress(false);
        }
        world.gop.fence();

		// the coupling matrix is the Fock matrix, skipping diagonal elements
        tensorT fock1=get_fock_matrix();
        for (int k = 0; k < hf->nocc(); ++k) {
        	if (fock1(k,k)>0.0) MADNESS_EXCEPTION("positive orbital energies",1);
            fock1(k, k) =0.0;
        }

        // prepare the result vector
        pairsT result;
        for (pairsT::iterator it=result.begin(); it!=result.end(); ++it) {
        	it->second=real_factory_6d(world);
        	it->second.compress(false);
        }
        world.gop.fence();

        for (int i=param.freeze; i<hf->nocc(); ++i) {
            for (int j=i; j<hf->nocc(); ++j) {
                for (int k=param.freeze; k<hf->nocc(); ++k) {
                	if (fock1(k,i) != 0.0) {
                		result[std::make_pair(i,j)].gaxpy(1.0,quadratic[std::make_pair(k,j)],fock1(k,i),false);
                	}
                }

                for (int l=param.freeze; l<hf->nocc(); ++l) {
                	if (fock1(l,j) != 0.0) {
                		result[std::make_pair(i,j)].gaxpy(1.0,quadratic[std::make_pair(i,l)],fock1(l,j),false);
                	}
                }

            }
        }
        world.gop.fence();

        // post-processing
        for (pairsT::iterator it=result.begin(); it!=result.end(); ++it) {
        	it->second.truncate();
        }

        return result;

    }


}
<|MERGE_RESOLUTION|>--- conflicted
+++ resolved
@@ -864,11 +864,8 @@
 				lo, bsh_eps / fourpi);
 
 		// compute some intermediates
-<<<<<<< HEAD
-=======
 		const tensorT occ=hf->get_calc().aocc;
 		tensorT fock=hf->nemo_calc.compute_fock_matrix(hf->nemos(),occ);
->>>>>>> f2570b11
 		if (hf->get_calc().param.localize) {	// local orbitals -- add coupling
 			vecfuncT amotilde=transform(world,hf->orbitals(),fock);
 			vecfuncT fik, fjl, gik, jl, ik, tjl, jtl, itk, tik;
