--- conflicted
+++ resolved
@@ -516,19 +516,6 @@
 			vecfuncT& Jnemo, vecfuncT& Knemo, vecfuncT& pcmnemo,
 			vecfuncT& Unemo) const;
 
-<<<<<<< HEAD
-protected:
-	/// normalize the nemos
-	void normalize(vecfuncT& nemo) const;
-
-    /// orthonormalize the vectors
-
-    /// @param[in,out]	nemo	the vectors to be orthonormalized
-    void orthonormalize(vecfuncT& nemo) const;
-
-private:
-=======
->>>>>>> e523d7c9
 	/// return the Coulomb potential
 	real_function_3d get_coulomb_potential(const vecfuncT& psi) const;
 
