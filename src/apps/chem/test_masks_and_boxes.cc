/*
 * test_masks_and_boxes.cc
 *
 *  Created on: 16 May 2019
 *      Author: fbischoff
 */


#include <chem/masks_and_boxes.h>
#include <madness/mra/mra.h>

using namespace madness;

bool test_smooth_maxout(World& world) {

	bool success=true;
	for (int itight=3; itight<4; ++itight) { // was 10 ... reduced to speed up the test
		double radius=10.0;
		double deviation=std::pow(10,-double(itight));
		double tightness=max_of_x_1_smooth::compute_tightness(deviation,radius);
		// plot
		std::string filename="line_flatten_out_tightness_"+std::to_string(deviation);
		std::function<double(const coord_1d&)> op = [&tightness, &radius] (const coord_1d& r)
						{return max_of_x_1_smooth::compute_factor(r[0],tightness,radius);};
		plot_line<std::function<double(const coord_1d&)>,1 >(world, filename.c_str(), 100, {0.0}, {2.0*radius}, op);

		// compare values
		double r=0.8*radius;
		double actual_deviation=fabs(r-r*op({r}));
		print("deviation, tightness, r, maxed(r)",deviation,tightness,r,r*op({r}), actual_deviation);
		if (actual_deviation>deviation) {
			print("test failed for demanded deviation ",deviation);
			success=false;
		}
	}
	return success;
}


bool test_spherical_box(World& world) {

	print("entering test_spherical_box");
	bool success=true;
	for (int ideviation=2; ideviation<3; ++ideviation) { // was 4 ... reduced to speed up test
		double radius=10.0;
		double deviation=std::pow(10,-double(ideviation));

		Vector<double,3> offset={0.0,0.0,0.0};
		Vector<double,3> direction={0.0,0.0,1.0};

		spherical_box<3> sbox1(radius,deviation,offset,direction);

		// project
		real_function_3d sbox=real_factory_3d(world).functor(sbox1);
		sbox.print_size("sbox with deviation 1e.-"+stringify(ideviation));

		// test accuracy
		double actual=sbox(0.0,0.8*radius,0.0);
		double expect=1.0-std::pow(10.0,-double(ideviation));
		double error=std::abs(actual-expect);

		// compare values
		print("deviation, actual, expect,error",deviation,actual,expect,error);
		if (error>deviation*1.2) {
			print("test failed for demanded deviation ",deviation);
			success=false;
		}
	}
	return success;
}



int main(int argc, char** argv) {
<<<<<<< HEAD
    initialize(argc, argv);
	World world(SafeMPI::COMM_WORLD);
=======

	World& world=initialize(argc, argv);
>>>>>>> bdef1e59
	if (world.rank() == 0) {
		print("\n  test masks_and_boxes \n");
		printf("starting at time %.1f\n", wall_time());

	}
	startup(world,argc,argv);
	std::cout.precision(6);


	FunctionDefaults<3>::set_k(8); // was 8 but lower order can be faster for deeper refinement
	FunctionDefaults<3>::set_thresh(1.e-4); // was 1e-5 but increaesd to speed up test
	FunctionDefaults<3>::set_refine(true);
	FunctionDefaults<3>::set_initial_level(5);
	FunctionDefaults<3>::set_truncate_mode(1);
	FunctionDefaults<3>::set_cubic_cell(-20, 20);


	try {

		test_smooth_maxout(world);
		test_spherical_box(world);


	} catch (const SafeMPI::Exception& e) {
		print(e);
		error("caught an MPI exception");
	} catch (const madness::MadnessException& e) {
		print(e);
		error("caught a MADNESS exception");
	} catch (const madness::TensorException& e) {
		print(e);
		error("caught a Tensor exception");
	} catch (const char* s) {
		print(s);
		error("caught a string exception");
	} catch (const std::string& s) {
		print(s);
		error("caught a string (class) exception");
	} catch (const std::exception& e) {
		print(e.what());
		error("caught an STL exception");
	} catch (...) {
		error("caught unhandled exception");
	}
<<<<<<< HEAD
        
    finalize();
    return 0;
=======

	finalize();
	return 0;
>>>>>>> bdef1e59
}<|MERGE_RESOLUTION|>--- conflicted
+++ resolved
@@ -72,13 +72,8 @@
 
 
 int main(int argc, char** argv) {
-<<<<<<< HEAD
-    initialize(argc, argv);
-	World world(SafeMPI::COMM_WORLD);
-=======
 
 	World& world=initialize(argc, argv);
->>>>>>> bdef1e59
 	if (world.rank() == 0) {
 		print("\n  test masks_and_boxes \n");
 		printf("starting at time %.1f\n", wall_time());
@@ -123,13 +118,7 @@
 	} catch (...) {
 		error("caught unhandled exception");
 	}
-<<<<<<< HEAD
-        
-    finalize();
-    return 0;
-=======
 
 	finalize();
 	return 0;
->>>>>>> bdef1e59
 }