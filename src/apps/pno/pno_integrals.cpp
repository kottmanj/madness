--- conflicted
+++ resolved
@@ -208,7 +208,6 @@
 			else if (!cabs_switch) std::cout << "No CABS used." << std::endl;
 		}
 		const bool only_diag = paramsint.only_diag();
-		const int basis_size = paramsint.n_pno();
 		int pno_cabs_size = paramsint.pno_cabs_size();
 
 		thresh = std::min(thresh, 1.e-4);
@@ -216,6 +215,7 @@
 		FunctionDefaults<3>::set_thresh(thresh);
 
 		vecfuncT reference = nemo.get_calc()->amo;
+		const int pno_obs_size = paramsint.n_pno();
 		vecfuncT obs_pnos;
 		std::vector<real_function_3d> rest_pnos;
 		std::vector<double> occ;
@@ -253,16 +253,19 @@
 			}
 
 			std::vector<std::tuple<double, real_function_3d, std::pair<size_t,size_t> > > zipped;
-			for (auto i=0; i< all_current_pnos.size(); ++i){
+			for (auto i=0; i<all_current_pnos.size(); ++i){
 				zipped.push_back(std::make_tuple(occ[i], all_current_pnos[i], pno_ids[i]));
 			}
 
 			std::sort(zipped.begin(), zipped.end(), [](const auto& i, const auto& j) { return std::get<0>(i) > std::get<0>(j); });
 
+			if (pno_obs_size > all_current_pnos.size()) {
+				if (world.rank()==0) std::cout << "Number of PNOs requested ("<< pno_obs_size << ") must not be larger than number of available PNOs (" << all_current_pnos.size() << ")." << std::endl;
+			}
 			std::vector<double> unzipped_first;
 			std::vector<real_function_3d> unzipped_second;
 			std::vector<std::pair<size_t,size_t> > unzipped_third;
-			for (auto i=0; i<basis_size;++i){
+			for (auto i=0; i<pno_obs_size; ++i){
 				unzipped_first.push_back(std::get<0>(zipped[i]));
 				unzipped_second.push_back(std::get<1>(zipped[i]));
 				unzipped_third.push_back(std::get<2>(zipped[i]));
@@ -280,14 +283,14 @@
 				if (pno_cabs_size==-1) 
 					pno_cbs_size = int(zipped.size());
 				else { // cbs_size = cabs_size + obs_size 
-					pno_cbs_size = pno_cabs_size + basis_size;
+					pno_cbs_size = pno_cabs_size + pno_obs_size;
 					if (pno_cbs_size>int(zipped.size())) {
 						std::cout << "Desired pno_cabs_size " << pno_cbs_size << " is smaller than number of available basis functions.";
 						std::cout << " Using only " << int(zipped.size()) << " available ones." << std::endl;
 						pno_cbs_size = int(zipped.size()); 
 					}
 				}
-				for (int i=basis_size; i<pno_cbs_size; ++i) {
+				for (int i=pno_obs_size; i<pno_cbs_size; ++i) {
 					unzipped_first.push_back(std::get<0>(zipped[i]));
 					unzipped_second.push_back(std::get<1>(zipped[i]));
 					unzipped_third.push_back(std::get<2>(zipped[i]));
@@ -470,8 +473,6 @@
 			if (!cabs.empty()) {
 				if(world.rank()==0) std::cout << "Found CABS..." << std::endl;
 				MyTimer time2 = MyTimer(world).start();
-				// Project out reference
-				//cabs = Q(cabs);
 				// Project out {pno} + ref
 				auto pno_plus_ref = basis;
 				if(world.rank()==0) std::cout << "\tProject out PNO + ref" << std::endl;
@@ -535,17 +536,9 @@
 		for (int p=0; p<size_full; p++){
 			for (int q=0; q<=p; q++){
 				if (PQ[p][q].norm2() < h_thresh) continue;
-<<<<<<< HEAD
 					for (int r=0; r<size_full; r++){
 						for (int s=0; s<=r; s++){
 							if ((p*size_obs+q >= r*size_obs+s)) {
-=======
-				// (NN|NN)-part, full symmetries (N<=size_obs)
-				if ((p < size_obs) && (q < size_obs)) {
-					if (p>=q) {
-						for (int r=0; r<size_obs; r++){
-							for (int s=0; s<=r; s++){
-
 								if(paramsint.hardcore_boson()){
 									const auto c1 = p==q and r==s;
 									const auto c2 = p==r and q==s;
@@ -555,70 +548,10 @@
 									}
 								}
 
-								if ((p*size_obs+q >= r*size_obs+s)) {
-									// g-tensor
-									if (GPQ[r][s].norm2() >= h_thresh){
-										g(p,q,r,s) = PQ[p][q].inner(GPQ[r][s]);
-										// symm
-										g(r,s,p,q) = g(p,q,r,s);
-										if(std::fabs(g(p,q,r,s)) > h_thresh ){
-											if(world.rank()==0 and basis.size() < 3) std::cout << " g " << p  << " "<<  q  << " "<<  r  << " "<<  s << " = " << g(p,q,r,s) << "\n";
-											non_zero += (p!=r && q!=s)? 2 : 1;
-										}
-									}
-									// f12-tensor, only if cabs are used
-									if (cabs_switch and FPQ[r][s].norm2() >= h_thresh) {
-										f(p,q,r,s) = PQ[p][q].inner(FPQ[r][s]);
-										// symm
-										f(r,s,p,q) = f(p,q,r,s);
-										if(std::fabs(f(p,q,r,s)) > h_thresh ){
-											non_zero_f += (p!=r && q!=s)? 2 : 1;
-										}
-									}
-								}
-							}
-						}
-					}
-					// (NN|MN), M>size_obs
-					for (int r=size_obs; r<size_full; r++){
-						for (int s=0; s<size_obs; s++){
-							// g-tensor
-							if (GPQ[r][s].norm2() >= h_thresh)  {
-								g(p,q,r,s) = PQ[p][q].inner(GPQ[r][s]);
-								if(std::fabs(g(p,q,r,s)) > h_thresh ){
-									if(world.rank()==0 and basis.size() < 3) std::cout << " g " << p  << " "<<  q  << " "<<  r  << " "<<  s << " = " << g(p,q,r,s) << "\n";
-									++non_zero;
-								}
-							}
-							// f12-tensor
-							if (cabs_switch and FPQ[r][s].norm2() >= h_thresh) {
-								//f(p,q,r,s) = PQ[p][q].inner(FPQ[r][s]);
-								f(p,q,r,s) = PQ[p][q].inner(FPQ[r][s]);
-								if(std::fabs(f(p,q,r,s)) > h_thresh ){
-									++non_zero_f;
-								}
-							}
-						}
-					}
-				}
-				else if (p >= size_obs){
-					// (MN|MN), M>N
-					for (int r=size_obs; r<size_full; r++){
-						for (int s=0; s<=size_obs; s++){
-							if ((p*size_full+q >= r*size_full+s)) {
->>>>>>> ce23fd3d
 								// g-tensor
 								if (GPQ[r][s].norm2() >= h_thresh){
 									g(p,q,r,s) = PQ[p][q].inner(GPQ[r][s]);
-<<<<<<< HEAD
-									if(canonicalize and p==q){
-										g(p,q,r,s) += Kmat(r,s) - Jmat(r,s);
-									}else if(canonicalize and r==s){
-										g(p,q,r,s) += Kmat(p,q) - Jmat(p,q);
-									}
 									// symm
-=======
->>>>>>> ce23fd3d
 									g(r,s,p,q) = g(p,q,r,s);
 									if(std::fabs(g(p,q,r,s)) > h_thresh ){
 										if(world.rank()==0 and basis.size() < 3) std::cout << " g " << p  << " "<<  q  << " "<<  r  << " "<<  s << " = " << g(p,q,r,s) << "\n";
@@ -637,29 +570,6 @@
 							}
 						}
 					}
-<<<<<<< HEAD
-=======
-					// (MN|NN)
-					for (int r=0; r<size_obs; r++){
-						for (int s=0; s<size_obs; s++){
-							// g-tensor
-							if (GPQ[r][s].norm2() >= h_thresh)  {
-								g(p,q,r,s) = PQ[p][q].inner(GPQ[r][s]);
-								if(std::fabs(g(p,q,r,s)) > h_thresh ){
-									if(world.rank()==0 and basis.size() < 3) std::cout << " g " << p  << " "<<  q  << " "<<  r  << " "<<  s << " = " << g(p,q,r,s) << "\n";
-									++non_zero;
-								}
-							}
-							// f12-tensor
-							if (cabs_switch and FPQ[r][s].norm2() >= h_thresh) {
-								f(p,q,r,s) = PQ[p][q].inner(FPQ[r][s]);
-								if(std::fabs(f(p,q,r,s)) > h_thresh ){
-									++non_zero_f;
-								}
-							}
-						}
-					}
->>>>>>> ce23fd3d
 				}
 			}
 		// Assemble full g,f from symmetries (misses pqrs->qpsr)
