--- conflicted
+++ resolved
@@ -58,12 +58,9 @@
     class FunctionImpl;
 
     template<typename T, std::size_t NDIM>
-<<<<<<< HEAD
     class FunctionNode;
 
     template<typename T, std::size_t NDIM>
-=======
->>>>>>> d40472d0
     class Function;
 
     template<typename T, std::size_t NDIM>
@@ -203,177 +200,6 @@
                          Tensor<double>& quad_phiw, Tensor<double>& quad_phit);
     };
 
-<<<<<<< HEAD
-=======
-    /// Interface required for functors used as input to Functions
-    template<typename T, std::size_t NDIM>
-    class FunctionFunctorInterface {
-    public:
-        /// You should implement this to return \c f(x)
-        virtual T operator()(const Vector<double, NDIM>& x) const = 0;
-
-        /// Override this to return list of special points to be refined more deeply
-        virtual std::vector< Vector<double,NDIM> > special_points() const {
-            return std::vector< Vector<double,NDIM> >();
-        }
-
-        /// Override this change level refinement for special points (default is 6)
-        virtual Level special_level() {return 6;}
-
-        virtual ~FunctionFunctorInterface() {}
-    };
-
-    /// FunctionFactory implements the named-parameter idiom for Function
-
-    /// C++ does not provide named arguments (as does, e.g., Python).
-    /// This class provides something very close.  Create functions as follows
-    /// \code
-    /// double myfunc(const double x[]);
-    /// Function<double,3> f = FunctionFactory<double,3>(world).f(myfunc).k(11).thresh(1e-9).debug()
-    /// \endcode
-    /// where the methods of function factory, which specify the non-default
-    /// arguments eventually passed to the \c Function constructor, can be
-    /// used in any order.
-    ///
-    /// Need to add a general functor for initial projection with a standard interface.
-    template<typename T, std::size_t NDIM>
-    class FunctionFactory {
-        friend class FunctionImpl<T, NDIM> ;
-        typedef Vector<double, NDIM> coordT; ///< Type of vector holding coordinates
-    protected:
-        World& _world;
-        int _k;
-        double _thresh;
-        int _initial_level;
-        int _max_refine_level;
-        int _truncate_mode;
-        bool _refine;
-        bool _empty;
-        bool _autorefine;
-        bool _truncate_on_project;
-        bool _fence;
-        //Tensor<int> _bc;
-        std::shared_ptr<WorldDCPmapInterface<Key<NDIM> > > _pmap;
-        std::shared_ptr<FunctionFunctorInterface<T, NDIM> > _functor;
-
-    public:
-        struct FunctorInterfaceWrapper : public FunctionFunctorInterface<T,NDIM> {
-            T (*f)(const coordT&);
-
-            FunctorInterfaceWrapper(T (*f)(const coordT&)) : f(f) {}
-
-            T operator()(const coordT& x) const {return f(x);}
-        };
-
-        FunctionFactory(World& world) :
-                _world(world),
-                _k(FunctionDefaults<NDIM>::get_k()),
-                _thresh(FunctionDefaults<NDIM>::get_thresh()),
-                _initial_level(
-                    FunctionDefaults<NDIM>::get_initial_level()),
-                _max_refine_level(
-                    FunctionDefaults<NDIM>::get_max_refine_level()),
-                _truncate_mode(
-                    FunctionDefaults<NDIM>::get_truncate_mode()),
-                _refine(FunctionDefaults<NDIM>::get_refine()),
-                _empty(false),
-                _autorefine(FunctionDefaults<NDIM>::get_autorefine()),
-                _truncate_on_project(
-                    FunctionDefaults<NDIM>::get_truncate_on_project()),
-                _fence(true), // _bc(FunctionDefaults<NDIM>::get_bc()),
-                _pmap(FunctionDefaults<NDIM>::get_pmap()), _functor() {
-        }
-        FunctionFactory&
-        functor(
-            const std::shared_ptr<FunctionFunctorInterface<T, NDIM> >& f) {
-            _functor = f;
-            return *this;
-        }
-        FunctionFactory&
-        f(T
-          (*f)(const coordT&)) {
-            functor(std::shared_ptr<FunctionFunctorInterface<T, NDIM> > (
-                        new FunctorInterfaceWrapper(f)));
-            return *this;
-        }
-        FunctionFactory&
-        k(int k) {
-            _k = k;
-            return *this;
-        }
-        FunctionFactory&
-        thresh(double thresh) {
-            _thresh = thresh;
-            return *this;
-        }
-        FunctionFactory&
-        initial_level(int initial_level) {
-            _initial_level = initial_level;
-            return *this;
-        }
-        FunctionFactory&
-        max_refine_level(int max_refine_level) {
-            _max_refine_level = max_refine_level;
-            return *this;
-        }
-        FunctionFactory&
-        truncate_mode(int truncate_mode) {
-            _truncate_mode = truncate_mode;
-            return *this;
-        }
-        FunctionFactory&
-        refine(bool refine = true) {
-            _refine = refine;
-            return *this;
-        }
-        FunctionFactory&
-        norefine(bool norefine = true) {
-            _refine = !norefine;
-            return *this;
-        }
-
-        FunctionFactory&
-        empty() {
-            _empty = true;
-            return *this;
-        }
-        FunctionFactory&
-        autorefine() {
-            _autorefine = true;
-            return *this;
-        }
-        FunctionFactory&
-        noautorefine() {
-            _autorefine = false;
-            return *this;
-        }
-        FunctionFactory&
-        truncate_on_project() {
-            _truncate_on_project = true;
-            return *this;
-        }
-        FunctionFactory&
-        notruncate_on_project() {
-            _truncate_on_project = false;
-            return *this;
-        }
-        FunctionFactory&
-        fence(bool fence = true) {
-            _fence = fence;
-            return *this;
-        }
-        FunctionFactory&
-        nofence() {
-            _fence = false;
-            return *this;
-        }
-        FunctionFactory&
-        pmap(const std::shared_ptr<WorldDCPmapInterface<Key<NDIM> > >& pmap) {
-            _pmap = pmap;
-            return *this;
-        }
-    };
->>>>>>> d40472d0
 
 
     /// FunctionNode holds the coefficients, etc., at each node of the 2^NDIM-tree
@@ -1284,16 +1110,9 @@
 //                        const tensorT& t = result.get().second.full_tensor_copy();
                         const coeffT& t = result.get().second;
 
-<<<<<<< HEAD
                         qq = (parent_to_child(t, parent, key));
-                    }
-                    else {
+                    } else {
                         qq = copy(it->second.coeff());
-=======
-                        qq = parent_to_child(t, parent, key);
-                    } else {
-                        qq = it->second.coeff();
->>>>>>> d40472d0
                     }
                     std::vector<Slice> s(NDIM*2);
                     long ll = 0;
@@ -2474,14 +2293,9 @@
                 const fnodeT& node = it->second;
                 if (node.has_coeff()) {
                     const keyT& key = it->first;
-<<<<<<< HEAD
                     const Tensor<R>& c = node.full_tensor_copy();
                     woT::task(me, &implT:: template apply_1d_realspace_push_op<opT,R>,
                     		archive::archive_ptr<const opT>(&op), axis, key, c);
-=======
-                    const Tensor<R>& c = node.coeff();
-                    woT::task(me, &implT:: template apply_1d_realspace_push_op<opT,R>, archive::archive_ptr<const opT>(&op), axis, key, c);
->>>>>>> d40472d0
                 }
             }
             if (fence) world.gop.fence();
@@ -2779,17 +2593,10 @@
         void broaden(std::vector<bool> is_periodic, bool fence) {
             typename dcT::iterator end = coeffs.end();
             for (typename dcT::iterator it=coeffs.begin(); it!=end; ++it) {
-<<<<<<< HEAD
             	const keyT& key = it->first;
             	typename dcT::accessor acc;
             	MADNESS_ASSERT(coeffs.find(acc,key));
             	nodeT& node = acc->second;
-=======
-                const keyT& key = it->first;
-        typename dcT::accessor acc;
-        MADNESS_ASSERT(coeffs.find(acc,key));
-        nodeT& node = acc->second;
->>>>>>> d40472d0
                 if (node.has_coeff() &&
                     node.get_norm_tree() != -1.0 &&
                     node.coeff().normf() >= truncate_tol(thresh,key)) {
@@ -2835,11 +2642,7 @@
             // Must set true here so that successive calls without fence do the right thing
             nonstandard = compressed = redundant = false;
             if (world.rank() == coeffs.owner(cdata.key0))
-<<<<<<< HEAD
                 woT::task(world.rank(), &implT::reconstruct_op, cdata.key0,coeffT());
-=======
-                woT::task(world.rank(), &implT::reconstruct_op, cdata.key0,tensorT());
->>>>>>> d40472d0
             if (fence)
                 world.gop.fence();
         }
@@ -3101,11 +2904,7 @@
                 if (node.has_coeff()) {
                     if (node.coeff().dim(0) != k || op.doleaves) {
                         ProcessID p = FunctionDefaults<NDIM>::get_apply_randomize() ? world.random_proc() : coeffs.owner(key);
-<<<<<<< HEAD
                         woT::task(p, &implT:: template do_apply<opT,R>, &op, &f, key, node.full_tensor_copy());
-=======
-                        woT::task(p, &implT:: template do_apply<opT,R>, &op, &f, key, node.coeff());
->>>>>>> d40472d0
                     }
                 }
             }
@@ -3512,7 +3311,6 @@
             for (typename dcT::const_iterator it=coeffs.begin(); it!=end; ++it) {
                 const nodeT& node = it->second;
                 if (node.has_coeff())
-<<<<<<< HEAD
                     sum+=node.size();
             }
 
@@ -3521,8 +3319,6 @@
             for (typename dcT::const_iterator it=coeffs.begin(); it!=end; ++it) {
                 const nodeT& node = it->second;
                 if (node.has_coeff())
-=======
->>>>>>> d40472d0
                     ++sum;
             }
             if (is_compressed())
