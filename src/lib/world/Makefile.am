include $(top_srcdir)/config/MakeGlobal.am

bin_PROGRAMS = world testhashthreaded testdc objexample objexample2 testprof \
               helloworld taskexample testatomicint testhashdc array_test \
               gtest_example qtest worldprofile_test worldptr_test worldref_test

lib_LIBRARIES = libMADworld.a

thisincludedir = $(includedir)/world
thisinclude_HEADERS = archive.h print.h worldam.h worldfut.h worldmpi.h \
	worldtask.h array.h sharedptr.h worldgop.h worldobj.h bufar.h nodefaults.h \
	typestuff.h enable_if.h worlddep.h worldhash.h worldref.h worldtypes.h \
	dqueue.h parar.h vecar.h worldexc.h worldmem.h worldser.h worldthread.h \
	worldrmi.h safempi.h worldpapi.h worldmutex.h print_seq.h worldhashmap.h \
	worldrange.h atomicint.h posixmem.h worldptr.h deferred_cleanup.h world.h \
	worldprofile.h worldtime.h binfsar.h mpiar.h textfsar.h worlddc.h \
<<<<<<< HEAD
	deferred_deleter.h
=======
	deferred_deleter.h scopedptr.h
>>>>>>> d40472d0
                      
array_test_SOURCES = array_test.cc
array_test_CPPFLAGS = $(GTEST_CPPFLAGS) $(AM_CPPFLAGS)
array_test_CXXFLAGS = $(GTEST_CXXFLAGS) $(AM_CXXFLAGS)
<<<<<<< HEAD
array_test_LDADD = $(GTEST_LDFLAGS) $(GTEST_LIBS)
=======
array_test_LDADD = $(GTEST_LDFLAGS) $(GTEST_LIBS) libMADworld.a
>>>>>>> d40472d0

gtest_example_SOURCES = gtest_example.cc
gtest_example_CPPFLAGS = $(GTEST_CPPFLAGS) $(AM_CPPFLAGS)
gtest_example_CXXFLAGS = $(GTEST_CXXFLAGS) $(AM_CXXFLAGS)
gtest_example_LDADD = $(GTEST_LDFLAGS) $(GTEST_LIBS) libMADworld.a

worldptr_test_SOURCES = worldptr_test.cc
worldptr_test_CPPFLAGS = $(GTEST_CPPFLAGS) $(AM_CPPFLAGS)
worldptr_test_CXXFLAGS = $(GTEST_CXXFLAGS) $(AM_CXXFLAGS)
worldptr_test_LDADD = $(GTEST_LDFLAGS) $(GTEST_LIBS) libMADworld.a

worldref_test_SOURCES = worldref_test.cc
worldref_test_CPPFLAGS = $(GTEST_CPPFLAGS) $(AM_CPPFLAGS)
worldref_test_CXXFLAGS = $(GTEST_CXXFLAGS) $(AM_CXXFLAGS)
worldref_test_LDADD = $(GTEST_LDFLAGS) $(GTEST_LIBS) libMADworld.a

testprof_SOURCES = testprof.cc
testprof_LDADD = libMADworld.a

testhashdc_SOURCES = testhashdc.cc
testhashdc_LDADD = libMADworld.a

taskexample_SOURCES = taskexample.cc
taskexample_LDADD = libMADworld.a

helloworld_SOURCES = helloworld.cc
helloworld_LDADD = libMADworld.a

testatomicint_SOURCES = testatomicint.cc
testatomicint_LDADD = libMADworld.a

objexample_SOURCES = objexample.cc
objexample_LDADD = libMADworld.a

objexample2_SOURCES = objexample2.cc
objexample2_LDADD = libMADworld.a

testdc_SOURCES = testdc.cc
testdc_LDADD = libMADworld.a

testhashthreaded_SOURCES = testhashthreaded.cc
testhashthreaded_LDADD = libMADworld.a

qtest_SOURCES = qtest.cc
qtest_LDADD = libMADworld.a


world_SOURCES = world.cc
world_LDADD = libMADworld.a

worldprofile_test_SOURCES = worldprofile_test.cc
worldprofile_test_LDADD = libMADworld.a

libMADworld_a_SOURCES = worldstuff.cc redirectio.cc archive_type_names.cc \
	debug.cc print.cc worldmem.cc lookup3.c worldrmi.cc safempi.cc worldpapi.cc \
	worldref.cc worldam.cc worldprofile.cc worldthread.cc worldtask.cc worldgop.cc \
	deferred_cleanup.cc worlddep.cc worldmutex.cc binfsar.cc worldmem.cc \
	textfsar.cc \
	$(thisinclude_HEADERS)


libraries:	$(lib_LIBRARIES)
	for dir in $(SUBDIRS) ; do $(MAKE) -C $$dir $@ ; done<|MERGE_RESOLUTION|>--- conflicted
+++ resolved
@@ -14,20 +14,12 @@
 	worldrmi.h safempi.h worldpapi.h worldmutex.h print_seq.h worldhashmap.h \
 	worldrange.h atomicint.h posixmem.h worldptr.h deferred_cleanup.h world.h \
 	worldprofile.h worldtime.h binfsar.h mpiar.h textfsar.h worlddc.h \
-<<<<<<< HEAD
-	deferred_deleter.h
-=======
 	deferred_deleter.h scopedptr.h
->>>>>>> d40472d0
                       
 array_test_SOURCES = array_test.cc
 array_test_CPPFLAGS = $(GTEST_CPPFLAGS) $(AM_CPPFLAGS)
 array_test_CXXFLAGS = $(GTEST_CXXFLAGS) $(AM_CXXFLAGS)
-<<<<<<< HEAD
-array_test_LDADD = $(GTEST_LDFLAGS) $(GTEST_LIBS)
-=======
 array_test_LDADD = $(GTEST_LDFLAGS) $(GTEST_LIBS) libMADworld.a
->>>>>>> d40472d0
 
 gtest_example_SOURCES = gtest_example.cc
 gtest_example_CPPFLAGS = $(GTEST_CPPFLAGS) $(AM_CPPFLAGS)
