--- conflicted
+++ resolved
@@ -306,33 +306,14 @@
     /// @param[in] overlap matrix
     template <typename T, std::size_t NDIM>
     std::vector<Function<T,NDIM> > orthonormalize_symmetric(
-<<<<<<< HEAD
-       const std::vector<Function<T,NDIM> >& v,
-	   const Tensor<T>& ovlp) {
-=======
     		const std::vector<Function<T,NDIM> >& v,
-			const Tensor<T>& ovlp) {
->>>>>>> 9232bd62
-
+			  const Tensor<T>& ovlp) {
     	if(v.empty()) return v;
 
     	Tensor<T> U;
     	Tensor< typename Tensor<T>::scalar_type > s;
     	syev(ovlp,U,s);
 
-<<<<<<< HEAD
-     	// transform s to s^{-1}
-     	for(size_t i=0;i<v.size();++i) s(i)=1.0/(sqrt(s(i)));
-
-    	const Tensor<T> Ut=transpose(U);
-     	for(size_t i=0;i<v.size();++i){
-     		for(size_t j=0;j<v.size();++j){
-     			U(i,j)=U(i,j)*s(j);
-     		}
-     	}
-
-     	Tensor<T> X=inner(U,Ut,1,0);
-=======
     	// transform s to s^{-1}
     	for(size_t i=0;i<v.size();++i) s(i)=1.0/(sqrt(s(i)));
 
@@ -345,7 +326,6 @@
     	}
 
     	Tensor<T> X=inner(U,Ut,1,0);
->>>>>>> 9232bd62
 
     	World& world=v.front().world();
     	return transform(world,v,X);
@@ -358,11 +338,8 @@
     std::vector<Function<T,NDIM> > orthonormalize_symmetric(const std::vector<Function<T,NDIM> >& v){
     	if(v.empty()) return v;
 
-<<<<<<< HEAD
-	    World& world=v.front().world();
-=======
+
     	World& world=v.front().world();
->>>>>>> 9232bd62
     	Tensor<T> ovlp = matrix_inner(world, v, v);
 
     	return orthonormalize_symmetric(v,ovlp);
@@ -373,28 +350,6 @@
     /// @param[in] overlap matrix
     template <typename T, std::size_t NDIM>
     std::vector<Function<T,NDIM> > orthonormalize_canonical(
-<<<<<<< HEAD
-       const std::vector<Function<T,NDIM> >& v,
- 	   const Tensor<T>& ovlp) {
-
-     	if(v.empty()) return v;
-
-     	Tensor<T> U;
-     	Tensor< typename Tensor<T>::scalar_type > s;
-     	syev(ovlp,U,s);
-
-     	// transform s to s^{-1}
-     	for(size_t i=0;i<v.size();++i) s(i)=1.0/(sqrt(s(i)));
-
-     	for(size_t i=0;i<v.size();++i){
-     		for(size_t j=0;j<v.size();++j){
-     			U(i,j)=U(i,j)*(s(j));
-     		}
-     	}
-
-     	World& world=v.front().world();
-     	return transform(world,v,U);
-=======
     		const std::vector<Function<T,NDIM> >& v,
 			const Tensor<T>& ovlp) {
 
@@ -415,7 +370,7 @@
 
     	World& world=v.front().world();
     	return transform(world,v,U);
->>>>>>> 9232bd62
+
     }
 
     /// convenience routine for canonical routine for symmetric orthonormalization (see e.g. Szabo/Ostlund)
@@ -425,11 +380,7 @@
     std::vector<Function<T,NDIM> > orthonormalize_canonical(const std::vector<Function<T,NDIM> >& v){
     	if(v.empty()) return v;
 
-<<<<<<< HEAD
-	    World& world=v.front().world();
-=======
     	World& world=v.front().world();
->>>>>>> 9232bd62
     	Tensor<T> ovlp = matrix_inner(world, v, v);
 
     	return orthonormalize_canonical(v,ovlp);
@@ -440,21 +391,6 @@
     /// @param[in] overlap matrix, destroyed on return!
     template <typename T, std::size_t NDIM>
     std::vector<Function<T,NDIM> > orthonormalize_cd(
-<<<<<<< HEAD
-       const std::vector<Function<T,NDIM> >& v,
- 	   Tensor<T>& ovlp) {
-
- 	   if (v.empty()) return v;
-
-     	cholesky(ovlp); // destroys ovlp and gives back Upper ∆ Matrix from CD
-
-     	Tensor<T> L = transpose(ovlp);
-     	Tensor<T> Linv = inverse(L);
-     	Tensor<T> U = transpose(Linv);
-
-     	World& world=v.front().world();
-     	return transform(world, v, U);
-=======
     		const std::vector<Function<T,NDIM> >& v,
 			Tensor<T>& ovlp) {
 
@@ -468,7 +404,6 @@
 
     	World& world=v.front().world();
     	return transform(world, v, U);
->>>>>>> 9232bd62
 
     }
 
@@ -479,33 +414,12 @@
     std::vector<Function<T,NDIM> > orthonormalize_cd(const std::vector<Function<T,NDIM> >& v){
     	if(v.empty()) return v;
 
-<<<<<<< HEAD
-	    World& world=v.front().world();
-=======
     	World& world=v.front().world();
->>>>>>> 9232bd62
     	Tensor<T> ovlp = matrix_inner(world, v, v);
 
     	return orthonormalize_cd(v,ovlp);
     }
 
-<<<<<<< HEAD
-   /// @param[in] the vector to orthonormalize
-   /// @param[in] overlap matrix, will be destroyed on return!
-   /// @param[in] tolerance for numerical rank reduction
-   /// @param[out] pivoting vector, no allocation on input needed
-   /// @param[out] rank
-   /// @return orthonrormalized vector (may or may not be truncated)
-   template <typename T, std::size_t NDIM>
-   std::vector<Function<T,NDIM> > orthonormalize_rrcd(
-		   const std::vector<Function<T,NDIM> >& v,
-		   Tensor<T>& ovlp,
-		   const double tol,
-		   Tensor<integer>& piv,
-		   int& rank) {
-
-	   if (v.empty()) {
-=======
     /// @param[in] the vector to orthonormalize
     /// @param[in] overlap matrix, will be destroyed on return!
     /// @param[in] tolerance for numerical rank reduction
@@ -521,7 +435,6 @@
 			int& rank) {
 
     	if (v.empty()) {
->>>>>>> 9232bd62
     		return v;
     	}
 
@@ -542,47 +455,6 @@
     	return transform(world, pv, U);
     }
 
-<<<<<<< HEAD
-   /// convenience routine for orthonromalize_cholesky: orthonromalize_cholesky without information on pivoting and rank
-   /// @param[in] the vector to orthonormalize
-   /// @param[in] overlap matrix
-   /// @param[in] tolerance for numerical rank reduction
-   template <typename T, std::size_t NDIM>
-   std::vector<Function<T,NDIM> > orthonormalize_rrcd(const std::vector<Function<T,NDIM> >& v, Tensor<T> ovlp , const double tol) {
-	   Tensor<integer> piv;
-	   int rank;
-	   return orthonormalize_rrcd(v,ovlp,tol,piv,rank);
-   }
-
-   /// convenience routine for orthonromalize_cholesky: computes the overlap matrix and then calls orthonromalize_cholesky
-   /// @param[in] the vector to orthonormalize
-   /// @param[in] tolerance for numerical rank reduction
-   template <typename T, std::size_t NDIM>
-   std::vector<Function<T,NDIM> > orthonormalize_rrcd(const std::vector<Function<T,NDIM> >& v, const double tol) {
-	   if (v.empty()) {
-    		return v;
-    	}
-	    // compute overlap
-	    World& world=v.front().world();
-    	Tensor<T> ovlp = matrix_inner(world, v, v);
-    	return orthonormalize_rrcd(v,ovlp,tol);
-   }
-
-   /// combine two vectors
-   template <typename T, std::size_t NDIM>
-   std::vector<Function<T,NDIM> > append(const std::vector<Function<T,NDIM> > & lhs, const std::vector<Function<T,NDIM> > & rhs){
-	std::vector<Function<T,NDIM> >  v=lhs;
-   	for (std::size_t i = 0; i < rhs.size(); ++i) v.push_back(rhs[i]);
-   	return v;
-   }
-
-   template <typename T, std::size_t NDIM>
-   std::vector<Function<T,NDIM> > append(const std::vector< std::vector<Function<T,NDIM> > > vv){
-	   std::vector<Function<T,NDIM> >result;
-	   for(const auto& x:vv) result=append(result,x);
-	   return result;
-   }
-=======
     /// convenience routine for orthonromalize_cholesky: orthonromalize_cholesky without information on pivoting and rank
     /// @param[in] the vector to orthonormalize
     /// @param[in] overlap matrix
@@ -622,7 +494,6 @@
     	for(const auto& x:vv) result=append(result,x);
     	return result;
     }
->>>>>>> 9232bd62
 
     /// Transforms a vector of functions according to new[i] = sum[j] old[j]*c[j,i]
 
