--- conflicted
+++ resolved
@@ -136,57 +136,33 @@
 STATIC inline
 void potrf_(const char * UPLO,integer *n, real4 *a ,integer *lda , integer *info){
 #if MADNESS_LINALG_USE_LAPACKE
-<<<<<<< HEAD
-        spotrf_(UPLO, n, a, lda, info);
-#else
-        spotrf_(UPLO, n, a, lda, info, 1);
-=======
 	spotrf_(UPLO, n, a, lda, info);
 #else
 	spotrf_(UPLO, n, a, lda, info, 1);
->>>>>>> 9232bd62
 #endif
 }
 STATIC inline
 void potrf_(const char * UPLO,integer *n, real8 *a ,integer *lda , integer *info){
 #if MADNESS_LINALG_USE_LAPACKE
-<<<<<<< HEAD
-        dpotrf_(UPLO, n, a, lda, info);
-#else
-        dpotrf_(UPLO, n, a, lda, info, 1);
-=======
 	dpotrf_(UPLO, n, a, lda, info);
 #else
 	dpotrf_(UPLO, n, a, lda, info, 1);
->>>>>>> 9232bd62
 #endif
 }
 STATIC inline
 void potrf_(const char * UPLO,integer *n, complex_real4 *a ,integer *lda , integer *info){
 #if MADNESS_LINALG_USE_LAPACKE
-<<<<<<< HEAD
-        cpotrf_(UPLO, n, a, lda, info);
-#else
-        cpotrf_(UPLO, n, a, lda, info, 1);
-=======
 	cpotrf_(UPLO, n, a, lda, info);
 #else
 	cpotrf_(UPLO, n, a, lda, info, 1);
->>>>>>> 9232bd62
 #endif
 }
 STATIC inline
 void potrf_(const char * UPLO,integer *n, complex_real8 *a ,integer *lda , integer *info){
 #if MADNESS_LINALG_USE_LAPACKE
-<<<<<<< HEAD
-        zpotrf_(UPLO, n, a, lda, info);
-#else
-        zpotrf_(UPLO, n, a, lda, info, 1);
-=======
 	zpotrf_(UPLO, n, a, lda, info);
 #else
 	zpotrf_(UPLO, n, a, lda, info, 1);
->>>>>>> 9232bd62
 #endif
 }
 
@@ -196,57 +172,33 @@
 STATIC inline
 void pstrf_(const char * UPLO,integer *n, real4 *a ,integer* lda, integer *piv, integer* rank, real4* tol, real4* work , integer *info){
 #if MADNESS_LINALG_USE_LAPACKE
-<<<<<<< HEAD
-        spstrf_(UPLO, n, a, lda, piv, rank, tol, work, info);
-#else
-        spstrf_(UPLO, n, a, lda, piv, rank, tol, work, info);
-=======
 	spstrf_(UPLO, n, a, lda, piv, rank, tol, work, info);
 #else
 	spstrf_(UPLO, n, a, lda, piv, rank, tol, work, info);
->>>>>>> 9232bd62
 #endif
 }
 STATIC inline
 void pstrf_(const char * UPLO,integer *n, real8 *a ,integer* lda, integer *piv, integer* rank, real8* tol, real8* work , integer *info){
 #if MADNESS_LINALG_USE_LAPACKE
-<<<<<<< HEAD
-        dpstrf_(UPLO, n, a, lda, piv, rank, tol, work, info);
-#else
-        dpstrf_(UPLO, n, a, lda, piv, rank, tol, work, info);
-=======
 	dpstrf_(UPLO, n, a, lda, piv, rank, tol, work, info);
 #else
 	dpstrf_(UPLO, n, a, lda, piv, rank, tol, work, info);
->>>>>>> 9232bd62
 #endif
 }
 STATIC inline
 void pstrf_(const char * UPLO,integer *n, complex_real4 *a ,integer* lda, integer *piv, integer* rank, real4* tol, complex_real4* work , integer *info){
 #if MADNESS_LINALG_USE_LAPACKE
-<<<<<<< HEAD
-        cpstrf_(UPLO, n, a, lda, piv, rank, tol, work, info);
-#else
-        cpstrf_(UPLO, n, a, lda, piv, rank, tol, work, info);
-=======
 	cpstrf_(UPLO, n, a, lda, piv, rank, tol, work, info);
 #else
 	cpstrf_(UPLO, n, a, lda, piv, rank, tol, work, info);
->>>>>>> 9232bd62
 #endif
 }
 STATIC inline
 void pstrf_(const char * UPLO,integer *n, complex_real8 *a ,integer* lda, integer *piv, integer* rank, real8* tol, complex_real8* work , integer *info){
 #if MADNESS_LINALG_USE_LAPACKE
-<<<<<<< HEAD
-        zpstrf_(UPLO, n, a, lda, piv, rank, tol, work, info);
-#else
-        zpstrf_(UPLO, n, a, lda, piv, rank, tol, work, info);
-=======
 	zpstrf_(UPLO, n, a, lda, piv, rank, tol, work, info);
 #else
 	zpstrf_(UPLO, n, a, lda, piv, rank, tol, work, info);
->>>>>>> 9232bd62
 #endif
 }
 
@@ -817,27 +769,6 @@
     */
     template <typename T>
     void rr_cholesky(Tensor<T>& A, typename Tensor<T>::scalar_type tol, Tensor<integer>& piv, int& rank) {
-<<<<<<< HEAD
-        integer n = A.dim(0);
-        integer info;
-        piv=Tensor<integer>(n);
-        Tensor<T> work(2*n);
-
-        pstrf_("L", &n, A.ptr(), &n, piv.ptr(), &rank, &tol, work.ptr(), &info);
-
-        // note:
-        // info=0: Cholesky decomposition suceeded with full rank
-        // info>0: indicates a rank-deficient A, which is not failure!
-        // info<0: faulty input parameter
-        mask_info(info);
-        TENSOR_ASSERT(info >= 0, "rr_cholesky: Lapack failed", info, &A);
-
-        for (int i=0; i<n; ++i)
-            for (int j=0; j<i; ++j)
-                A(i,j) = 0.0;
-        // turn piv into c numbering
-        for (int i=0; i<n; ++i) piv[i]--;
-=======
     	integer n = A.dim(0);
     	integer info;
     	piv=Tensor<integer>(n);
@@ -857,7 +788,6 @@
     			A(i,j) = 0.0;
     	// turn piv into c numbering
     	for (int i=0; i<n; ++i) piv[i]--;
->>>>>>> 9232bd62
     }
 
 
