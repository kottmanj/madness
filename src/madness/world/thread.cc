--- conflicted
+++ resolved
@@ -365,10 +365,6 @@
             std::cerr << "ERROR: dague_enqueue!!" << std::endl;
 	}
         dague_atomic_add_32b(&madness_handle.nb_tasks, 1);
-<<<<<<< HEAD
-
-=======
->>>>>>> d976f614
         if( 0 != dague_context_start(ThreadPool::parsec) ) {
             std::cerr << "ERROR: dague_context_start!!" << std::endl;
 	}
